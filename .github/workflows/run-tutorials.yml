name: Run preCICE Tutorials
on:
  push:
    branches:
      - master
      - develop
  pull_request:
    paths:
      - '**'

jobs:
  run_ht_simple:
    name: Run HT, simple (surface coupling with matching meshes)
    runs-on: ubuntu-latest
    container: precice/precice:develop
    steps:
      - name: Checkout Repository
        uses: actions/checkout@v2
      - name: Install Dependencies & FEniCS
        run: |
          apt-get -qq update
          apt-get -qq install software-properties-common python3-dev python3-pip git apt-utils
          add-apt-repository -y ppa:fenics-packages/fenics
          apt-get -qq install --no-install-recommends fenics
          rm -rf /var/lib/apt/lists/*
      - name: Install adapter
        run:  pip3 install --user .
      - name: Fix broken FEniCS installation (see https://fenicsproject.discourse.group/t/installing-python-package-with-fenics-dependency-breaks-fenics-installation/4476)
        run: pip3 uninstall -y fenics-ufl
      - name: Get tutorials
        run: git clone -b develop https://github.com/precice/tutorials.git
      - name: Run tutorial
        run: |
          cd tutorials/partitioned-heat-conduction
          cd dirichlet-fenics && ./run.sh & cd neumann-fenics && ./run.sh

  run_ht_complex:
    name: Run HT, complex (surface coupling with nearest projection)
    runs-on: ubuntu-latest
    container: precice/precice:develop
    steps:
      - name: Checkout Repository
        uses: actions/checkout@v2
      - name: Install Dependencies & FEniCS
        run: |
          apt-get -qq update
          apt-get -qq install software-properties-common python3-dev python3-pip git apt-utils
          add-apt-repository -y ppa:fenics-packages/fenics
          apt-get -qq install --no-install-recommends fenics
          rm -rf /var/lib/apt/lists/*
      - name: Install adapter
        run:  pip3 install --user .
      - name: Fix broken FEniCS installation (see https://fenicsproject.discourse.group/t/installing-python-package-with-fenics-dependency-breaks-fenics-installation/4476)
        run: pip3 uninstall -y fenics-ufl
      - name: Get tutorials
        run: git clone -b develop https://github.com/precice/tutorials.git
      - name: Run tutorial
        run: |
<<<<<<< HEAD
          cd tutorials/partitioned-heat-conduction-complex/fenics
          ./run.sh -d & ./run.sh -n

  run_channel_transport_reaction:
    name: Run channel-transport-reaction (volume coupling with linear cell interpolation)
    runs-on: ubuntu-latest
    container: precice/precice:develop
    steps:
      - name: Checkout Repository
        uses: actions/checkout@v2
      - name: Install Dependencies & FEniCS
        run: |
          apt-get -qq update
          apt-get -qq install software-properties-common python3-dev python3-pip git apt-utils
          add-apt-repository -y ppa:fenics-packages/fenics
          apt-get -qq install --no-install-recommends fenics
          rm -rf /var/lib/apt/lists/*
      - name: Install adapter
        run:  pip3 install --user .
      - name: Fix broken FEniCS installation (see https://fenicsproject.discourse.group/t/installing-python-package-with-fenics-dependency-breaks-fenics-installation/4476)
        run: pip3 uninstall -y fenics-ufl
      - name: Get tutorials
        run: git clone -b develop https://github.com/precice/tutorials.git
      - name: Run tutorial
        run: |
          cd tutorials/channel-transport-reaction
          python3 fluid-fenics/fluid.py & python3 chemical-fenics/chemical-reaction-advection-diffusion.py
=======
          cd tutorials/partitioned-heat-conduction-complex
          cd dirichlet-fenics && ./run.sh & cd neumann-fenics && ./run.sh
>>>>>>> b04e6c9c
<|MERGE_RESOLUTION|>--- conflicted
+++ resolved
@@ -56,9 +56,8 @@
         run: git clone -b develop https://github.com/precice/tutorials.git
       - name: Run tutorial
         run: |
-<<<<<<< HEAD
-          cd tutorials/partitioned-heat-conduction-complex/fenics
-          ./run.sh -d & ./run.sh -n
+          cd tutorials/partitioned-heat-conduction-complex
+          cd dirichlet-fenics && ./run.sh & cd neumann-fenics && ./run.sh
 
   run_channel_transport_reaction:
     name: Run channel-transport-reaction (volume coupling with linear cell interpolation)
@@ -83,8 +82,4 @@
       - name: Run tutorial
         run: |
           cd tutorials/channel-transport-reaction
-          python3 fluid-fenics/fluid.py & python3 chemical-fenics/chemical-reaction-advection-diffusion.py
-=======
-          cd tutorials/partitioned-heat-conduction-complex
-          cd dirichlet-fenics && ./run.sh & cd neumann-fenics && ./run.sh
->>>>>>> b04e6c9c
+          cd fluid-fenics && ./run.py & cd chemical-fenics && ./run.py
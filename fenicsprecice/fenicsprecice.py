"""
FEniCS - preCICE Adapter. API to help users couple FEniCS with other solvers using the preCICE library.
:raise ImportError: if PRECICE_ROOT is not defined
"""
import numpy as np
from .config import Config
import logging
import precice
from .adapter_core import FunctionType, determine_function_type, convert_fenics_to_precice, get_fenics_vertices, \
    get_owned_vertices, get_unowned_vertices, get_coupling_boundary_edges, get_forces_as_point_sources, \
    get_communication_map, communicate_shared_vertices, CouplingMode, Vertices, VertexType, filter_point_sources
from .expression_core import SegregatedRBFInterpolationExpression, EmptyExpression
from .solverstate import SolverState
from fenics import Function, FunctionSpace
from mpi4py import MPI
import copy

logger = logging.getLogger(__name__)
logger.setLevel(level=logging.INFO)


class Adapter:
    """
    This adapter class provides an interface to the preCICE coupling library for setting up a coupling case which has
    FEniCS as a participant for 2D problems.
    The user can create and manage a dolfin.UserExpression and/or dolfin.PointSource at the coupling boundary.
    Reading data from preCICE and writing data to preCICE is also managed via functions of this class.
    If the user wants to perform implicit coupling then a steering mechanism for checkpointing is also provided.

    For more information on setting up a coupling case using dolfin.UserExpression at the coupling boundary please have
    a look at this tutorial:
    https://github.com/precice/tutorials/tree/master/HT/partitioned-heat/fenics-fenics

    For more information on setting up a coupling case using dolfin.PointSource at the coupling boundary please have a
    look at this tutorial:
    https://github.com/precice/tutorials/tree/master/FSI/flap_perp/OpenFOAM-FEniCS
    NOTE: dolfin.PointSource use only works in serial
    """

    def __init__(self, adapter_config_filename='precice-adapter-config.json'):
        """
        Constructor of Adapter class.

        Parameters
        ----------
        adapter_config_filename : string
            Name of the JSON adapter configuration file (to be provided by the user)
        """

        self._config = Config(adapter_config_filename)

        # Setup up MPI communicator on mpi4py
        self._comm = MPI.COMM_WORLD

        self._is_parallel = True
        if self._size == 1:
            self._is_parallel = False

        self._interface = precice.Interface(self._config.get_participant_name(), self._config.get_config_file_name(),
                                            self._comm.Get_rank(), self._comm.Get_size())

        # FEniCS related quantities
        self._read_function_space = None  # initialized later
        self._write_function_space = None  # initialized later
        self._dofmap = None  # initialized later using function space provided by user

        # coupling mesh related quantities
        self._owned_vertices = Vertices(VertexType.OWNED)
        self._unowned_vertices = Vertices(VertexType.UNOWNED)
        self._fenics_vertices = Vertices(VertexType.FENICS)
        self._precice_vertex_ids = None  # initialized later

        # read data related quantities (read data is read from preCICE and applied in FEniCS)
        self._read_function_type = None  # stores whether read function is scalar or vector valued
        self._write_function_type = None  # stores whether write function is scalar or vector valued

        # write data related quantities (write data is written to preCICE)
        self._write_function_type = None  # stores whether read function is scalar or vector valued

        # Interpolation strategy
        self._my_expression = SegregatedRBFInterpolationExpression

        # Solver state used by the Adapter internally to handle checkpointing
        self._checkpoint = None

        # Dirichlet boundary for FSI Simulations
        self._Dirichlet_Boundary = None  # stores a dirichlet boundary (if provided)

        # Necessary bools for enforcing proper control flow / warnings to user
        self._first_advance_done = False

        # Parallel communication
        self._send_map = None
        self._recv_map = None
        self._empty_rank = True

        # Determine type of coupling in initialization
        self._coupling_type = None

        # Problem dimension in FEniCS
        self._fenics_dims = None

<<<<<<< HEAD
=======
    def _is_parallel(self):
        """
        Internal function to identify if the adapter is being used for parallel computations

        Returns
        -------
        bool : bool
            True if parallel initialization
        """
        return self._comm.Get_size() > 1

>>>>>>> 361cfaff
    def create_coupling_expression(self):
        """
        Creates a FEniCS Expression in the form of an object of class GeneralInterpolationExpression or
        ExactInterpolationExpression. The adapter will hold this object till the coupling is on going.

        Returns
        -------
        coupling_expression : Object of class dolfin.functions.expression.Expression
            Reference to object of class GeneralInterpolationExpression or ExactInterpolationExpression.
        """

        if not (self._read_function_type is FunctionType.SCALAR or self._read_function_type is FunctionType.VECTOR):
            raise Exception("No valid read_function is provided in initialization. Cannot create coupling expression")

        if not self._empty_rank:
            try:  # works with dolfin 1.6.0
                # element information must be provided, else DOLFIN assumes scalar function
                coupling_expression = self._my_expression(element=self._read_function_space.ufl_element())
            except (TypeError, KeyError):  # works with dolfin 2017.2.0
                coupling_expression = self._my_expression(element=self._read_function_space.ufl_element(), degree=0)
        else:
            try:  # works with dolfin 1.6.0
                # element information must be provided, else DOLFIN assumes scalar function
                coupling_expression = EmptyExpression(element=self._read_function_space.ufl_element())
            except (TypeError, KeyError):  # works with dolfin 2017.2.0
                coupling_expression = EmptyExpression(element=self._read_function_space.ufl_element(), degree=0)
            if self._read_function_type == FunctionType.SCALAR:
                # todo: try to find a solution where we don't have to access the private
                # member coupling_expression._vals
                coupling_expression._vals = np.empty(shape=0)
            elif self._read_function_type == FunctionType.VECTOR:
                # todo: try to find a solution where we don't have to access the private
                # member coupling_expression._vals
                if self._fenics_dims == 2:
                    coupling_expression._vals = np.empty(shape=(0, 0))
                elif self._fenics_dims == 3:
                    coupling_expression._vals = np.empty(shape=(0, 0, 0))

        coupling_expression.set_function_type(self._read_function_type)

        return coupling_expression

    def update_coupling_expression(self, coupling_expression, data):
        """
        Updates the given FEniCS Expression using provided data. The boundary data is updated.
        User needs to explicitly call this function in each time step.

        Parameters
        ----------
        coupling_expression : Object of class dolfin.functions.expression.Expression
            Reference to object of class GeneralInterpolationExpression or ExactInterpolationExpression.
        data : dict_like
            The coupling data. A dictionary containing nodal data with vertex coordinates as key and associated data as
            value.
        """
        if not self._empty_rank:
            vertices = np.array(list(data.keys()))
            nodal_data = np.array(list(data.values()))
            if self._fenics_dims == 2:
                coupling_expression.update_boundary_data(nodal_data, vertices[:, 0], vertices[:, 1])
            elif self._fenics_dims == 3:
                coupling_expression.update_boundary_data(nodal_data, vertices[:, 0], vertices[:, 1], vertices[:, 2])

    def get_point_sources(self, data):
        """
        Update values of at points by defining a point source load using data.

        Parameters
        ----------
        data : dict_like
            The coupling data. A dictionary containing nodal data with vertex coordinates as key and associated data as
            value.

        Returns
        -------
        x_forces : list
            List containing X component of forces with reference to respective point sources on the coupling subdomain.
        y_forces : list
            List containing Y component of forces with reference to respective point sources on the coupling subdomain.
        """
        assert (self._read_function_type is FunctionType.VECTOR), \
            "PointSources only supported for vector valued read data."

<<<<<<< HEAD
        assert not self._is_parallel, "get_point_sources function only works in serial."
=======
        assert (not self._is_parallel()), "get_point_sources function only works in serial."
>>>>>>> 361cfaff

        return get_forces_as_point_sources(self._Dirichlet_Boundary, self._read_function_space, data, self._fenics_dims)

    def read_data(self):
        """
        Read data from preCICE. Data is generated depending on the type of the read function (Scalar or Vector).
        For a scalar read function the data is a numpy array with shape (N) where N = number of coupling vertices
        For a vector read function the data is a numpy array with shape (N, D) where
        N = number of coupling vertices and D = dimensions of FEniCS setup

        Note: For quasi 2D-3D coupled simulation (FEniCS participant is 2D) the Z-component of the data and vertices
        is deleted.

        Returns
        -------
        data : dict_like
            The coupling data. A dictionary containing nodal data with vertex coordinates as key and associated data as
            value.
        """
        assert (self._coupling_type is CouplingMode.UNI_DIRECTIONAL_READ_COUPLING or
                CouplingMode.BI_DIRECTIONAL_COUPLING)

        read_data_id = self._interface.get_data_id(self._config.get_read_data_name(),
                                                   self._interface.get_mesh_id(self._config.get_coupling_mesh_name()))

        read_data = None

        if self._empty_rank:
            assert (self._is_parallel()), "having participants without coupling mesh nodes is only valid for parallel runs"

        if not self._empty_rank:
            if self._read_function_type is FunctionType.SCALAR:
                read_data = self._interface.read_block_scalar_data(read_data_id, self._precice_vertex_ids)
            elif self._read_function_type is FunctionType.VECTOR:
                read_data = self._interface.read_block_vector_data(read_data_id, self._precice_vertex_ids)

            read_data = {tuple(key): value for key, value in zip(self._owned_vertices.get_coordinates(), read_data)}
<<<<<<< HEAD
            if self._is_parallel:
                read_data = communicate_shared_vertices(self._comm, self._rank, self._fenics_vertices, self._send_map,
                                                        self._recv_map, read_data)
=======
            read_data = communicate_shared_vertices(
                self._comm, self._fenics_vertices, self._send_map, self._recv_map, read_data)
>>>>>>> 361cfaff
        else:  # if there are no vertices, we return empty data
            read_data = None

        return copy.deepcopy(read_data)

    def write_data(self, write_function):
        """
        Writes data to preCICE. Depending on the dimensions of the simulation (2D-3D Coupling, 2D-2D coupling or
        Scalar/Vector write function) write_data is first converted into a format needed for preCICE.

        Parameters
        ----------
        write_function : Object of class dolfin.functions.function.Function
            A FEniCS function consisting of the data which this participant will write to preCICE in every time step.
        """

        assert (self._coupling_type is CouplingMode.UNI_DIRECTIONAL_WRITE_COUPLING or
                CouplingMode.BI_DIRECTIONAL_COUPLING)

        w_func = write_function.copy()
        # making sure that the FEniCS function provided by the user is not directly accessed by the Adapter
        assert (w_func != write_function)

        # Check that the function provided lives on the same function space provided during initialization
        assert (self._write_function_type == determine_function_type(w_func))
        assert (write_function.function_space() == self._write_function_space)

        write_data_id = self._interface.get_data_id(self._config.get_write_data_name(),
                                                    self._interface.get_mesh_id(self._config.get_coupling_mesh_name()))

        if self._empty_rank:
<<<<<<< HEAD
            assert self._is_parallel  # having participants without coupling vertices is only valid for parallel runs
=======
            assert (self._is_parallel()), "having participants without coupling mesh nodes is only valid for parallel runs"
>>>>>>> 361cfaff

        write_function_type = determine_function_type(write_function)
        assert (write_function_type in list(FunctionType))
        write_data = convert_fenics_to_precice(write_function, self._owned_vertices.get_local_ids())
        if write_function_type is FunctionType.SCALAR:
            assert (write_function.function_space().num_sub_spaces() == 0)
            self._interface.write_block_scalar_data(write_data_id, self._precice_vertex_ids, write_data)
        elif write_function_type is FunctionType.VECTOR:
            assert (write_function.function_space().num_sub_spaces() > 0)
            self._interface.write_block_vector_data(write_data_id, self._precice_vertex_ids, write_data)
        else:
            raise Exception("write_function provided is neither VECTOR nor SCALAR type")

    def initialize(self, coupling_subdomain, read_function_space=None, write_object=None, fixed_boundary=None):
        """
        Initializes the coupling and sets up the mesh where coupling happens in preCICE.

        Parameters
        ----------
        coupling_subdomain : Object of class dolfin.cpp.mesh.SubDomain
            SubDomain of mesh which is the physical coupling boundary.
        read_function_space : Object of class dolfin.functions.functionspace.FunctionSpace
            Function space on which the read function lives. If not provided then the adapter assumes that this
            participant is a write-only participant.
        write_object : Object of class dolfin.functions.functionspace.FunctionSpace / dolfin.functions.function.Function
            Function space on which the write function lives or FEniCS function related to the quantity to be written
            by FEniCS during each coupling iteration. If not provided then the adapter assumes that this participant is
            a read-only participant.
        fixed_boundary : Object of class dolfin.fem.bcs.AutoSubDomain
            SubDomain consisting of a fixed boundary of the mesh. For example in FSI cases usually the solid body
            is fixed at one end (fixed end of a flexible beam).

        Returns
        -------
        dt : double
            Recommended time step value from preCICE.
        """

        write_function_space, write_function = None, None
        if isinstance(write_object, Function):  # precice.initialize_data() will be called using this Function
            write_function_space = write_object.function_space()
            write_function = write_object
        elif isinstance(write_object, FunctionSpace):  # preCICE will use default zero values for initialization.
            write_function_space = write_object
            write_function = None
        elif write_object is None:
            pass
        else:
            raise Exception("Given write object is neither of type dolfin.functions.function.Function or "
                            "dolfin.functions.functionspace.FunctionSpace")

        if isinstance(read_function_space, FunctionSpace):
            pass
        elif read_function_space is None:
            pass
        else:
            raise Exception("Given read_function_space is not of type dolfin.functions.functionspace.FunctionSpace")

        if read_function_space is None and write_function_space:
            self._coupling_type = CouplingMode.UNI_DIRECTIONAL_WRITE_COUPLING
            assert (self._config.get_write_data_name())
            print("Participant {} is write-only participant".format(self._config.get_participant_name()))
            function_space = write_function_space
        elif read_function_space and write_function_space is None:
            self._coupling_type = CouplingMode.UNI_DIRECTIONAL_READ_COUPLING
            assert (self._config.get_read_data_name())
            print("Participant {} is read-only participant".format(self._config.get_participant_name()))
            function_space = read_function_space
        elif read_function_space and write_function_space:
            self._coupling_type = CouplingMode.BI_DIRECTIONAL_COUPLING
            assert (self._config.get_read_data_name() and self._config.get_write_data_name())
            function_space = read_function_space
        elif read_function_space is None and write_function_space is None:
            raise Exception("Neither read_function_space nor write_function_space is provided. Please provide a "
                            "write_object if this participant is used in one-way coupling and only writes data. "
                            "Please provide a read_function_space if this participant is used in one-way coupling and "
                            "only reads data. If two-way coupling is implemented then both read_function_space"
                            " and write_object need to be provided.")
        else:
            raise Exception("Incorrect read and write function space combination provided. Please check input "
                            "parameters in initialization")

        if self._coupling_type is CouplingMode.UNI_DIRECTIONAL_READ_COUPLING or \
                self._coupling_type is CouplingMode.BI_DIRECTIONAL_COUPLING:
            self._read_function_type = determine_function_type(read_function_space)
            self._read_function_space = read_function_space

        if self._coupling_type is CouplingMode.UNI_DIRECTIONAL_WRITE_COUPLING or \
                self._coupling_type is CouplingMode.BI_DIRECTIONAL_COUPLING:
            # Ensure that function spaces of read and write functions are defined using the same mesh
            self._write_function_type = determine_function_type(write_function_space)
            self._write_function_space = write_function_space

        coords = function_space.tabulate_dof_coordinates()
        _, self._fenics_dims = coords.shape

        # Ensure that function spaces of read and write functions use the same mesh
        if self._coupling_type is CouplingMode.BI_DIRECTIONAL_COUPLING:
            assert (self._read_function_space.mesh() is write_function_space.mesh()
                    ), "read_function_space and write_object need to be defined using the same mesh"

        if fixed_boundary:
            self._Dirichlet_Boundary = fixed_boundary

<<<<<<< HEAD
=======
        if self._fenics_dims != 2:
            raise Exception("Currently the fenics-adapter only supports 2D cases")

>>>>>>> 361cfaff
        if self._fenics_dims != self._interface.get_dimensions():
            raise Exception("Dimension of preCICE setup and FEniCS do not match")

        # Set vertices on the coupling subdomain for this rank
        lids, gids, coords = get_fenics_vertices(function_space, coupling_subdomain, self._fenics_dims)
        self._fenics_vertices.set_local_ids(lids)
        self._fenics_vertices.set_global_ids(gids)
        self._fenics_vertices.set_coordinates(coords)

<<<<<<< HEAD
        if self._is_parallel:
=======
        if self._is_parallel():
>>>>>>> 361cfaff
            lids, gids, coords = get_owned_vertices(function_space, coupling_subdomain, self._fenics_dims)
            self._owned_vertices.set_local_ids(lids)
            self._owned_vertices.set_global_ids(gids)
            self._owned_vertices.set_coordinates(coords)

            gids = get_unowned_vertices(function_space, coupling_subdomain, self._fenics_dims)
            self._unowned_vertices.set_global_ids(gids)
        else:
            # For serial execution, owned vertices are identical to fenics vertices
            self._owned_vertices.set_local_ids(lids)
            self._owned_vertices.set_global_ids(gids)
            self._owned_vertices.set_coordinates(coords)

        # Set up mesh in preCICE
        if self._fenics_vertices.get_global_ids().size > 0:
            self._empty_rank = False
        else:
            print("Rank {} has no part of coupling boundary.".format(self._comm.Get_rank()))

        # Define mesh in preCICE
        self._precice_vertex_ids = self._interface.set_mesh_vertices(self._interface.get_mesh_id(
            self._config.get_coupling_mesh_name()), self._owned_vertices.get_coordinates())

        if (self._coupling_type is CouplingMode.UNI_DIRECTIONAL_READ_COUPLING or
                self._coupling_type is CouplingMode.BI_DIRECTIONAL_COUPLING) and self._is_parallel:
            # Determine shared vertices with neighbouring processes and get dictionaries for communication
            self._send_map, self._recv_map = get_communication_map(self._comm, self._read_function_space,
                                                                   self._owned_vertices,
                                                                   self._unowned_vertices)

        # Check for double boundary points
        if fixed_boundary:
            # create empty data for the sake of searching for duplicate points
            point_data = {tuple(key): None for key in self._owned_vertices.get_coordinates()}
            _ = filter_point_sources(point_data, fixed_boundary, warn_duplicate=True)

        # Set mesh edges in preCICE to allow nearest-projection mapping
        # Define a mapping between coupling vertices and their IDs in preCICE
        id_mapping = {key: value for key, value in zip(self._owned_vertices.get_global_ids(), self._precice_vertex_ids)}

        edge_vertex_ids1, edge_vertex_ids2 = get_coupling_boundary_edges(function_space, coupling_subdomain,
                                                                         self._owned_vertices.get_global_ids(),
                                                                         id_mapping)

        for i in range(len(edge_vertex_ids1)):
            assert (edge_vertex_ids1[i] != edge_vertex_ids2[i])
            self._interface.set_mesh_edge(self._interface.get_mesh_id(self._config.get_coupling_mesh_name()),
                                          edge_vertex_ids1[i], edge_vertex_ids2[i])

        precice_dt = self._interface.initialize()

        if self._interface.is_action_required(precice.action_write_initial_data()):
            if not write_function:
                raise Exception("Non-standard initialization requires a write_function")
            self.write_data(write_function)
            self._interface.mark_action_fulfilled(precice.action_write_initial_data())

        self._interface.initialize_data()

        return precice_dt

    def store_checkpoint(self, user_u, t, n):
        """
        Defines an object of class SolverState which stores the current state of the variable and the time stamp.

        Parameters
        ----------
        user_u : FEniCS Function
            Current state of the physical variable of interest for this participant.
        t : double
            Current simulation time.
        n : int
            Current time window (iteration) number.
        """
        if self._first_advance_done:
            assert (self.is_time_window_complete())

        logger.debug("Store checkpoint")
        my_u = user_u.copy()
        # making sure that the FEniCS function provided by user is not directly accessed by the Adapter
        assert (my_u != user_u)
        self._checkpoint = SolverState(my_u, t, n)
        self._interface.mark_action_fulfilled(self.action_write_iteration_checkpoint())

    def retrieve_checkpoint(self):
        """
        Resets the FEniCS participant state to the state of the stored checkpoint.

        Returns
        -------
        u : FEniCS Function
            Current state of the physical variable of interest for this participant.
        t : double
            Current simulation time.
        n : int
            Current time window (iteration) number.
        """
        assert (not self.is_time_window_complete())
        logger.debug("Restore solver state")
        self._interface.mark_action_fulfilled(self.action_read_iteration_checkpoint())
        return self._checkpoint.get_state()

    def advance(self, dt):
        """
        Advances coupling in preCICE.

        Parameters
        ----------
        dt : double
            Length of timestep used by the solver.

        Notes
        -----
        Refer advance() in https://github.com/precice/python-bindings/blob/develop/precice.pyx

        Returns
        -------
        max_dt : double
            Maximum length of timestep to be computed by solver.
        """
        self._first_advance_done = True
        max_dt = self._interface.advance(dt)
        return max_dt

    def finalize(self):
        """
        Finalizes the coupling via preCICE and the adapter. To be called at the end of the simulation.

        Notes
        -----
        Refer finalize() in https://github.com/precice/python-bindings/blob/develop/precice.pyx
        """
        self._interface.finalize()

    def get_participant_name(self):
        """
        Returns
        -------
        participant_name : string
            Name of the participant.
        """
        return self._config.get_participant_name()

    def is_coupling_ongoing(self):
        """
        Checks if the coupled simulation is still ongoing.

        Notes
        -----
        Refer is_coupling_ongoing() in https://github.com/precice/python-bindings/blob/develop/precice.pyx

        Returns
        -------
        tag : bool
            True if coupling is still going on and False if coupling has finished.
        """
        return self._interface.is_coupling_ongoing()

    def is_time_window_complete(self):
        """
        Tag to check if implicit iteration has converged.

        Notes
        -----
        Refer is_time_window_complete() in https://github.com/precice/python-bindings/blob/develop/precice.pyx

        Returns
        -------
        tag : bool
            True if implicit coupling in the time window has converged and False if not converged yet.
        """
        return self._interface.is_time_window_complete()

    def is_action_required(self, action):
        """
        Tag to check if a particular preCICE action is required.

        Parameters
        ----------
        action : string
            Name of the preCICE action.

        Notes
        -----
        Refer is_action_required(action) in https://github.com/precice/python-bindings/blob/develop/precice.pyx

        Returns
        -------
        tag : bool
            True if action is required and False if action is not required.
        """
        return self._interface.is_action_required(action)

    def action_write_iteration_checkpoint(self):
        """
        Get name of action to convey to preCICE that a checkpoint has been written.

        Notes
        -----
        Refer action_write_iteration_checkpoint() in https://github.com/precice/python-bindings/blob/develop/precice.pyx

        Returns
        -------
        action : string
            Name of action related to writing a checkpoint.
        """
        return precice.action_write_iteration_checkpoint()

    def action_read_iteration_checkpoint(self):
        """
        Get name of action to convey to preCICE that a checkpoint has been read and the state of the system has been
        restored to that checkpoint.

        Notes
        -----
        Refer action_read_iteration_checkpoint() in https://github.com/precice/python-bindings/blob/develop/precice.pyx

        Returns
        -------
        action : string
            Name of action related to reading a checkpoint.
        """
        return precice.action_read_iteration_checkpoint()<|MERGE_RESOLUTION|>--- conflicted
+++ resolved
@@ -52,10 +52,6 @@
         # Setup up MPI communicator on mpi4py
         self._comm = MPI.COMM_WORLD
 
-        self._is_parallel = True
-        if self._size == 1:
-            self._is_parallel = False
-
         self._interface = precice.Interface(self._config.get_participant_name(), self._config.get_config_file_name(),
                                             self._comm.Get_rank(), self._comm.Get_size())
 
@@ -100,8 +96,6 @@
         # Problem dimension in FEniCS
         self._fenics_dims = None
 
-<<<<<<< HEAD
-=======
     def _is_parallel(self):
         """
         Internal function to identify if the adapter is being used for parallel computations
@@ -113,7 +107,6 @@
         """
         return self._comm.Get_size() > 1
 
->>>>>>> 361cfaff
     def create_coupling_expression(self):
         """
         Creates a FEniCS Expression in the form of an object of class GeneralInterpolationExpression or
@@ -197,11 +190,7 @@
         assert (self._read_function_type is FunctionType.VECTOR), \
             "PointSources only supported for vector valued read data."
 
-<<<<<<< HEAD
-        assert not self._is_parallel, "get_point_sources function only works in serial."
-=======
         assert (not self._is_parallel()), "get_point_sources function only works in serial."
->>>>>>> 361cfaff
 
         return get_forces_as_point_sources(self._Dirichlet_Boundary, self._read_function_space, data, self._fenics_dims)
 
@@ -239,14 +228,9 @@
                 read_data = self._interface.read_block_vector_data(read_data_id, self._precice_vertex_ids)
 
             read_data = {tuple(key): value for key, value in zip(self._owned_vertices.get_coordinates(), read_data)}
-<<<<<<< HEAD
-            if self._is_parallel:
-                read_data = communicate_shared_vertices(self._comm, self._rank, self._fenics_vertices, self._send_map,
-                                                        self._recv_map, read_data)
-=======
+
             read_data = communicate_shared_vertices(
                 self._comm, self._fenics_vertices, self._send_map, self._recv_map, read_data)
->>>>>>> 361cfaff
         else:  # if there are no vertices, we return empty data
             read_data = None
 
@@ -278,11 +262,7 @@
                                                     self._interface.get_mesh_id(self._config.get_coupling_mesh_name()))
 
         if self._empty_rank:
-<<<<<<< HEAD
-            assert self._is_parallel  # having participants without coupling vertices is only valid for parallel runs
-=======
             assert (self._is_parallel()), "having participants without coupling mesh nodes is only valid for parallel runs"
->>>>>>> 361cfaff
 
         write_function_type = determine_function_type(write_function)
         assert (write_function_type in list(FunctionType))
@@ -387,12 +367,6 @@
         if fixed_boundary:
             self._Dirichlet_Boundary = fixed_boundary
 
-<<<<<<< HEAD
-=======
-        if self._fenics_dims != 2:
-            raise Exception("Currently the fenics-adapter only supports 2D cases")
-
->>>>>>> 361cfaff
         if self._fenics_dims != self._interface.get_dimensions():
             raise Exception("Dimension of preCICE setup and FEniCS do not match")
 
@@ -402,11 +376,7 @@
         self._fenics_vertices.set_global_ids(gids)
         self._fenics_vertices.set_coordinates(coords)
 
-<<<<<<< HEAD
-        if self._is_parallel:
-=======
         if self._is_parallel():
->>>>>>> 361cfaff
             lids, gids, coords = get_owned_vertices(function_space, coupling_subdomain, self._fenics_dims)
             self._owned_vertices.set_local_ids(lids)
             self._owned_vertices.set_global_ids(gids)

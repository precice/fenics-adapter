# comments on test layout: https://docs.pytest.org/en/latest/goodpractices.html
# first install package python setup.py install
# then run tests with python setup.py test -s tests.test_waveform_bindings

from unittest.mock import MagicMock, patch, Mock
from unittest import TestCase
import warnings
import numpy as np


class TestWaveformBindings(TestCase):

    dt = 1
    t = 0
    n = 0
    dummy_config_WR = "tests/precice-adapter-config-WR.json"

    def setUp(self):
        warnings.simplefilter('ignore', category=ImportWarning)

    def mock_the_class(self):
        mocked_class = Mock

        def read_behavior(self, read_data_id, n_vertices, vertex_ids, read_data, t):
            assert(type(read_data) == np.ndarray)
            read_data += 1
            pass

        def write_behavior(self, write_data_id, n_vertices, vertex_ids, write_data, t):
            assert(type(write_data) == np.ndarray)
            write_data += 2
            pass

        mocked_class.writeBlockScalarData = MagicMock(side_effect=write_behavior)
        mocked_class.readBlockScalarData = MagicMock(side_effect=read_behavior)
        mocked_class.advance = MagicMock(return_value=self.dt)
        return mocked_class

    def test_import(self):
        from fenicsadapter.waveform_bindings import WaveformBindings

    def test_init(self):
        from fenicsadapter.waveform_bindings import WaveformBindings
<<<<<<< HEAD
        WaveformBindings()

    def test_read(self):
        from fenicsadapter.waveform_bindings import WaveformBindings
        fake_PySolverInterfaceClass = self.mock_the_class()
        import fenicsadapter
        with patch('PySolverInterface.PySolverInterface') as fake_PySolverInterfaceClass:
            bindings = WaveformBindings()
            n = 5
            read_data = np.zeros(n)
            bindings.readBlockScalarData("dummy", None, None, None, read_data, 0)
            self.assertTrue(np.isclose(read_data, np.ones(n)).all())

    def test_write(self):
        from fenicsadapter.waveform_bindings import WaveformBindings
        fake_PySolverInterfaceClass = self.mock_the_class()
        import fenicsadapter
        with patch('PySolverInterface.PySolverInterface') as fake_PySolverInterfaceClass:
            bindings = WaveformBindings()
            n = 5
            write_data = np.zeros(n)
            bindings.writeBlockScalarData("dummy", None, None, None, write_data, 0)
            self.assertTrue(np.isclose(write_data, 2*np.ones(n)).all())

    def test_perform_substep(self):
        fake_PySolverInterfaceClass = self.mock_the_class()
        import fenicsadapter
        with patch('PySolverInterface.PySolverInterface') as fake_PySolverInterfaceClass:
            from fenicsadapter.waveform_bindings import WaveformBindings
            bindings = WaveformBindings()

            u0 = MagicMock(name="u0")
            u1 = MagicMock(name="u1")
            u1new = MagicMock(name="u1_new")
            v0 = MagicMock(name="v0")
            v1 = MagicMock(name="v1")

            bindings._write_data = [u0, u1]
            bindings._read_data = [v0, v1]

            bindings._perform_substep(u1new, self.t, self.dt, self.n)
            # TODO as soon as the functionality of the bindings gets more concrete, reactivate these assertions
            """
            self.assertEqual(bindings._write_data[0], u0)
            self.assertEqual(bindings._write_data[1], u1new)
            self.assertEqual(bindings._read_data[0], v0)
            self.assertEqual(bindings._read_data[1], v1)
            """
=======
        with patch("PySolverInterface.PySolverInterface") as MagicMock:
            WaveformBindings("Dummy", 0, 1)
>>>>>>> 62c6c5fb
<|MERGE_RESOLUTION|>--- conflicted
+++ resolved
@@ -2,12 +2,14 @@
 # first install package python setup.py install
 # then run tests with python setup.py test -s tests.test_waveform_bindings
 
-from unittest.mock import MagicMock, patch, Mock
+from unittest.mock import MagicMock, patch
 from unittest import TestCase
 import warnings
 import numpy as np
 
+fake_dolfin = MagicMock()
 
+@patch.dict('sys.modules', **{'dolfin': fake_dolfin})
 class TestWaveformBindings(TestCase):
 
     dt = 1
@@ -19,7 +21,7 @@
         warnings.simplefilter('ignore', category=ImportWarning)
 
     def mock_the_class(self):
-        mocked_class = Mock
+        mocked_class = MagicMock
 
         def read_behavior(self, read_data_id, n_vertices, vertex_ids, read_data, t):
             assert(type(read_data) == np.ndarray)
@@ -34,6 +36,8 @@
         mocked_class.writeBlockScalarData = MagicMock(side_effect=write_behavior)
         mocked_class.readBlockScalarData = MagicMock(side_effect=read_behavior)
         mocked_class.advance = MagicMock(return_value=self.dt)
+        mocked_class.initialize = MagicMock(return_value=self.dt)
+        mocked_class.getDataID = MagicMock(return_value=0)
         return mocked_class
 
     def test_import(self):
@@ -41,37 +45,37 @@
 
     def test_init(self):
         from fenicsadapter.waveform_bindings import WaveformBindings
-<<<<<<< HEAD
-        WaveformBindings()
+        with patch("PySolverInterface.PySolverInterface") as MagicMock:
+            WaveformBindings("Dummy", 0, 1, self.dummy_config_WR)
 
     def test_read(self):
         from fenicsadapter.waveform_bindings import WaveformBindings
         fake_PySolverInterfaceClass = self.mock_the_class()
-        import fenicsadapter
         with patch('PySolverInterface.PySolverInterface') as fake_PySolverInterfaceClass:
-            bindings = WaveformBindings()
+            bindings = WaveformBindings("Dummy", 0, 1, self.dummy_config_WR)
+            bindings._precice_tau = self.dt
             n = 5
             read_data = np.zeros(n)
-            bindings.readBlockScalarData("dummy", None, None, None, read_data, 0)
+            bindings.readBlockScalarData("Dummy-Read", 0, None, None, read_data, 0)
             self.assertTrue(np.isclose(read_data, np.ones(n)).all())
 
     def test_write(self):
         from fenicsadapter.waveform_bindings import WaveformBindings
         fake_PySolverInterfaceClass = self.mock_the_class()
-        import fenicsadapter
         with patch('PySolverInterface.PySolverInterface') as fake_PySolverInterfaceClass:
-            bindings = WaveformBindings()
+            bindings = WaveformBindings("Dummy", 0, 1, self.dummy_config_WR)
+            bindings._precice_tau = self.dt
+            print(bindings._config.get_write_data_name())
             n = 5
             write_data = np.zeros(n)
-            bindings.writeBlockScalarData("dummy", None, None, None, write_data, 0)
+            bindings.writeBlockScalarData("Dummy-Write", 0, None, None, write_data, 0)
             self.assertTrue(np.isclose(write_data, 2*np.ones(n)).all())
 
     def test_perform_substep(self):
+        from fenicsadapter.waveform_bindings import WaveformBindings
         fake_PySolverInterfaceClass = self.mock_the_class()
-        import fenicsadapter
         with patch('PySolverInterface.PySolverInterface') as fake_PySolverInterfaceClass:
-            from fenicsadapter.waveform_bindings import WaveformBindings
-            bindings = WaveformBindings()
+            bindings = WaveformBindings("Dummy", 0, 1, self.dummy_config_WR)
 
             u0 = MagicMock(name="u0")
             u1 = MagicMock(name="u1")
@@ -89,8 +93,4 @@
             self.assertEqual(bindings._write_data[1], u1new)
             self.assertEqual(bindings._read_data[0], v0)
             self.assertEqual(bindings._read_data[1], v1)
-            """
-=======
-        with patch("PySolverInterface.PySolverInterface") as MagicMock:
-            WaveformBindings("Dummy", 0, 1)
->>>>>>> 62c6c5fb
+            """
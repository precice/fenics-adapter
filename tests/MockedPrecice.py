from unittest.mock import MagicMock
import numpy as np

action_read_iteration_checkpoint = MagicMock(return_value=1)
action_write_iteration_checkpoint = MagicMock(return_value=2)
action_write_initial_data = MagicMock()


class Interface:

<<<<<<< HEAD
    def __init__(self, name, config_file, rank, procs):
=======
    def __init__(self, solver_name, configuration_file_name, rank, procs):
>>>>>>> 81ed4f9f
        pass

    def read_block_scalar_data(self, read_data_id, vertex_ids):
        raise Exception("not implemented")

    def read_block_vector_data(self, read_data_id, vertex_ids):
        raise Exception("not implemented")

    def write_block_scalar_data(self, write_data_id, vertex_ids, write_data):
        raise Exception("not implemented")

    def write_block_vector_data(self, write_data_id, vertex_ids, write_data):
        raise Exception("not implemented")

    def get_data_id(self, foo, bar):
        raise Exception("not implemented")

    def get_mesh_id(self, foo):
        raise Exception("not implemented")

    def initialize_data(self):
        raise Exception("not implemented")

    def advance(self, foo):
        raise Exception("not implemented")

    def is_action_required(self, py_action):
        raise Exception("not implemented")

    def is_coupling_ongoing(self):
        raise Exception("not implemented")

    def mark_action_fulfilled(self, py_action):
        raise Exception("not implemented")

    def get_dimensions(self):
        raise Exception("not implemented")

    def is_time_window_complete(self):
        raise Exception("not implemented")<|MERGE_RESOLUTION|>--- conflicted
+++ resolved
@@ -1,5 +1,4 @@
 from unittest.mock import MagicMock
-import numpy as np
 
 action_read_iteration_checkpoint = MagicMock(return_value=1)
 action_write_iteration_checkpoint = MagicMock(return_value=2)
@@ -7,12 +6,7 @@
 
 
 class Interface:
-
-<<<<<<< HEAD
     def __init__(self, name, config_file, rank, procs):
-=======
-    def __init__(self, solver_name, configuration_file_name, rank, procs):
->>>>>>> 81ed4f9f
         pass
 
     def read_block_scalar_data(self, read_data_id, vertex_ids):

# comments on test layout: https://docs.pytest.org/en/latest/goodpractices.html

from unittest.mock import MagicMock, patch
from unittest import TestCase
import tests.MockedPrecice
import numpy as np
from fenics import Expression, UnitSquareMesh, FunctionSpace, VectorFunctionSpace, interpolate, dx, ds, \
    SubDomain, near

fake_dolfin = MagicMock()


class MockedArray:
    """
    mock of dolfin.Function
    """

    def __init__(self):
        self.value = MagicMock()

    def assign(self, new_value):
        """
        mock of dolfin.Function.assign
        :param new_value:
        :return:
        """
        self.value = new_value.value

    def copy(self):
        returned_array = MockedArray()
        returned_array.value = self.value
        return returned_array

    def value_rank(self):
        return 0


@patch.dict('sys.modules', **{'dolfin': fake_dolfin, 'precice': tests.MockedPrecice})
class TestCheckpointing(TestCase):
    """
    Test suite to check if Checkpointing functionality of the Adapter is working.
    """
    dt = 1  # timestep size
    n = 0  # current iteration count
    t = 0  # current time
    u_n_mocked = MockedArray()  # result at the beginning of the timestep
    u_np1_mocked = MockedArray()  # newly computed result
    write_function_mocked = MockedArray()
    u_cp_mocked = MockedArray()  # value of the checkpoint
    t_cp_mocked = t  # time for the checkpoint
    n_cp_mocked = n  # iteration count for the checkpoint
    dummy_config = "tests/precice-adapter-config.json"

    # todo if we support multirate, we should use the lines below for checkpointing
    # for the general case the checkpoint u_cp (and t_cp and n_cp) can differ from u_n and u_np1
    # t_cp_mocked = MagicMock()  # time for the checkpoint
    # n_cp_mocked = nMagicMock()  # iteration count for the checkpoint

    def test_checkpoint_mechanism(self):
        """
        Test correct checkpoint storing
        """
        import fenicsadapter
        from precice import Interface, action_write_iteration_checkpoint
<<<<<<< HEAD

        def is_action_required_behavior(py_action):
            if py_action == action_write_iteration_checkpoint():
                return True
            else:
                return False

        Interface.initialize = MagicMock(return_value=self.dt)
        Interface.is_action_required = MagicMock(side_effect=is_action_required_behavior)
        Interface.get_dimensions = MagicMock()
        Interface.get_mesh_id = MagicMock()
        Interface.get_data_id = MagicMock()
        Interface.mark_action_fulfilled = MagicMock()
        Interface.is_time_window_complete = MagicMock(return_value=True)
        Interface.advance = MagicMock()

        precice = fenicsadapter.Adapter(self.dummy_config)

        precice.store_checkpoint(self.u_n_mocked, self.t, self.n)

        # Replicating valid control work flow
        precice.advance(self.dt)
        Interface.is_time_window_complete = MagicMock(return_value=False)

        # Check if the checkpoint is stored correctly in the adapter
        self.assertEqual(precice.retrieve_checkpoint() == self.u_n_mocked, self.t, self.n)
=======

        def is_action_required_behavior(py_action):
            if py_action == action_write_iteration_checkpoint():
                return True
            else:
                return False

        Interface.initialize = MagicMock(return_value=self.dt)
        Interface.is_action_required = MagicMock(side_effect=is_action_required_behavior)
        Interface.get_dimensions = MagicMock()
        Interface.get_mesh_id = MagicMock()
        Interface.get_data_id = MagicMock()
        Interface.mark_action_fulfilled = MagicMock()
        Interface.is_time_window_complete = MagicMock(return_value=True)
        Interface.advance = MagicMock()

        precice = fenicsadapter.Adapter(self.dummy_config)

        precice.store_checkpoint(self.u_n_mocked, self.t, self.n)

        # Replicating control flow where implicit iteration has not converged and solver state needs to be restored
        # to a checkpoint
        precice.advance(self.dt)
        Interface.is_time_window_complete = MagicMock(return_value=False)

        # Check if the checkpoint is stored correctly in the adapter
        self.assertEqual(precice.retrieve_checkpoint() == self.u_n_mocked, self.t, self.n)


@patch.dict('sys.modules', **{'precice': tests.MockedPrecice})
class TestExpressionHandling(TestCase):
    """
    Test Expression creation and updating mechanism based on data provided by user.
    """
    dummy_config = "tests/precice-adapter-config.json"

    mesh = UnitSquareMesh(10, 10)
    dimension = 2

    scalar_expr = Expression("x[0] + x[1]", degree=1)
    scalar_V = FunctionSpace(mesh, "P", 1)
    scalar_function = interpolate(scalar_expr, scalar_V)

    vector_expr = Expression(("x[0] + x[1]*x[1]", "x[0] - x[1]*x[1]"), degree=2)
    vector_V = VectorFunctionSpace(mesh, "P", 2)
    vector_function = interpolate(vector_expr, vector_V)

    n_vertices = 11
    fake_id = 15
    vertices_x = [1 for _ in range(n_vertices)]
    vertices_y = np.linspace(0, 1, n_vertices)
    vertex_ids = np.arange(n_vertices)

    n_samples = 1000
    samplepts_x = [1 for _ in range(n_samples)]
    samplepts_y = np.linspace(0, 1, n_samples)

    class Right(SubDomain):
        def inside(self, x, on_boundary):
            return near(x[0], 1.0)

    def test_update_expression_scalar(self):
        """
        Check if a sampling of points on a dolfin Function interpolated via FEniCS is matching with the sampling of the
        same points on a FEniCS Expression created by the Adapter
        """
        from precice import Interface
        import fenicsadapter

        Interface.get_dimensions = MagicMock(return_value=2)
        Interface.set_mesh_vertices = MagicMock(return_value=self.vertex_ids)
        Interface.get_mesh_id = MagicMock()
        Interface.set_mesh_edge = MagicMock()
        Interface.initialize = MagicMock()

        right_boundary = self.Right()

        precice = fenicsadapter.Adapter(self.dummy_config)
        precice._interface = Interface(None, None, None, None)
        precice.initialize(right_boundary, self.mesh, self.scalar_V)
        data = np.array([self.scalar_function(x, y) for x, y in zip(self.vertices_x, self.vertices_y)])

        scalar_coupling_expr = precice.create_coupling_expression(data)

        expr_samples = np.array([scalar_coupling_expr(x, y) for x, y in zip(self.samplepts_x, self.samplepts_y)])
        func_samples = np.array([self.scalar_function(x, y) for x, y in zip(self.samplepts_x, self.samplepts_y)])
>>>>>>> 1d3258f7

        assert (np.allclose(expr_samples, func_samples, 1E-10))

<<<<<<< HEAD
@patch.dict('sys.modules', **{'dolfin': fake_dolfin, 'precice': tests.MockedPrecice})
class TestIsCouplingOngoing(TestCase):
    dummy_config = "tests/precice-adapter-config.json"

    def test_isCouplingOngoing(self):
        """
        A unit test to check if the isCouplingOngoing boolean is correctly communicated to the Interface
        :return:
        """
        import fenicsadapter
        from precice import Interface

        Interface.is_coupling_ongoing = MagicMock(return_value=True)
        Interface.get_dimensions = MagicMock(return_value=2)
        Interface.get_mesh_id = MagicMock()
        Interface.get_data_id = MagicMock()
=======
    def test_update_expression_vector(self):
        """
        Check if a sampling of points on a dolfin Function interpolated via FEniCS is matching with the sampling of the
        same points on a FEniCS Expression created by the Adapter
        """
        from precice import Interface
        import fenicsadapter

        Interface.get_dimensions = MagicMock(return_value=2)
        Interface.set_mesh_vertices = MagicMock(return_value=self.vertex_ids)
        Interface.get_mesh_id = MagicMock()
        Interface.set_mesh_edge = MagicMock()
        Interface.initialize = MagicMock()

        right_boundary = self.Right()
>>>>>>> 1d3258f7

        precice = fenicsadapter.Adapter(self.dummy_config)
        precice._interface = Interface(None, None, None, None)
        precice.initialize(right_boundary, self.mesh, self.vector_V)
        data = np.array([self.vector_function(x, y) for x, y in zip(self.vertices_x, self.vertices_y)])

        vector_coupling_expr = precice.create_coupling_expression(data)

        expr_samples = np.array([vector_coupling_expr(x, y) for x, y in zip(self.samplepts_x, self.samplepts_y)])
        func_samples = np.array([self.vector_function(x, y) for x, y in zip(self.samplepts_x, self.samplepts_y)])

        assert (np.allclose(expr_samples, func_samples, 1E-10))<|MERGE_RESOLUTION|>--- conflicted
+++ resolved
@@ -62,34 +62,6 @@
         """
         import fenicsadapter
         from precice import Interface, action_write_iteration_checkpoint
-<<<<<<< HEAD
-
-        def is_action_required_behavior(py_action):
-            if py_action == action_write_iteration_checkpoint():
-                return True
-            else:
-                return False
-
-        Interface.initialize = MagicMock(return_value=self.dt)
-        Interface.is_action_required = MagicMock(side_effect=is_action_required_behavior)
-        Interface.get_dimensions = MagicMock()
-        Interface.get_mesh_id = MagicMock()
-        Interface.get_data_id = MagicMock()
-        Interface.mark_action_fulfilled = MagicMock()
-        Interface.is_time_window_complete = MagicMock(return_value=True)
-        Interface.advance = MagicMock()
-
-        precice = fenicsadapter.Adapter(self.dummy_config)
-
-        precice.store_checkpoint(self.u_n_mocked, self.t, self.n)
-
-        # Replicating valid control work flow
-        precice.advance(self.dt)
-        Interface.is_time_window_complete = MagicMock(return_value=False)
-
-        # Check if the checkpoint is stored correctly in the adapter
-        self.assertEqual(precice.retrieve_checkpoint() == self.u_n_mocked, self.t, self.n)
-=======
 
         def is_action_required_behavior(py_action):
             if py_action == action_write_iteration_checkpoint():
@@ -176,28 +148,9 @@
 
         expr_samples = np.array([scalar_coupling_expr(x, y) for x, y in zip(self.samplepts_x, self.samplepts_y)])
         func_samples = np.array([self.scalar_function(x, y) for x, y in zip(self.samplepts_x, self.samplepts_y)])
->>>>>>> 1d3258f7
 
         assert (np.allclose(expr_samples, func_samples, 1E-10))
 
-<<<<<<< HEAD
-@patch.dict('sys.modules', **{'dolfin': fake_dolfin, 'precice': tests.MockedPrecice})
-class TestIsCouplingOngoing(TestCase):
-    dummy_config = "tests/precice-adapter-config.json"
-
-    def test_isCouplingOngoing(self):
-        """
-        A unit test to check if the isCouplingOngoing boolean is correctly communicated to the Interface
-        :return:
-        """
-        import fenicsadapter
-        from precice import Interface
-
-        Interface.is_coupling_ongoing = MagicMock(return_value=True)
-        Interface.get_dimensions = MagicMock(return_value=2)
-        Interface.get_mesh_id = MagicMock()
-        Interface.get_data_id = MagicMock()
-=======
     def test_update_expression_vector(self):
         """
         Check if a sampling of points on a dolfin Function interpolated via FEniCS is matching with the sampling of the
@@ -213,7 +166,6 @@
         Interface.initialize = MagicMock()
 
         right_boundary = self.Right()
->>>>>>> 1d3258f7
 
         precice = fenicsadapter.Adapter(self.dummy_config)
         precice._interface = Interface(None, None, None, None)

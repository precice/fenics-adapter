--- conflicted
+++ resolved
@@ -152,37 +152,31 @@
             # we expect that precice._u_cp.value has not been updated
             self.assertEqual(precice._u_cp.value, self.u_cp_mocked.value)
 
-<<<<<<< HEAD
-    @patch('PySolverInterface.PySolverInterface')
-    def test_perform_substep(self, fake_PySolverInterface_PySolverInterface):
-        self.mock_the_interface(fake_PySolverInterface_PySolverInterface, True)
-
-        import fenicsadapter
-        precice = fenicsadapter.Adapter(self.dummy_config_WR)
-        self.mock_the_adapter(precice)
-
-        u0 = MagicMock(name="u0")
-        u1 = MagicMock(name="u1")
-        u1new = MagicMock(name="u1_new")
-        v0 = MagicMock(name="v0")
-        v1 = MagicMock(name="v1")
-
-        precice._write_data = [u0, u1]
-        precice._read_data = [v0, v1]
-        precice.convert_fenics_to_precice = MagicMock(return_value=u1new)
-
-        precice._perform_substep(u1new, self.t, self.dt, self.n)
-
-        self.assertEqual(precice._write_data[0], u0)
-        self.assertEqual(precice._write_data[1], u1new)
-        self.assertEqual(precice._read_data[0], v0)
-        self.assertEqual(precice._read_data[1], v1)
-
-    @patch('PySolverInterface.PySolverInterface')
-    def test_advance_continue(self, fake_PySolverInterface_PySolverInterface):
-=======
+    def test_perform_substep(self):
+        fake_PySolverInterfaceClass = self.mock_the_class()
+        import fenicsadapter
+        with patch('PySolverInterface.PySolverInterface') as fake_PySolverInterfaceClass:
+            precice = fenicsadapter.Adapter(self.dummy_config_WR)
+            self.mock_the_adapter(precice, fake_PySolverInterfaceClass)
+
+            u0 = MagicMock(name="u0")
+            u1 = MagicMock(name="u1")
+            u1new = MagicMock(name="u1_new")
+            v0 = MagicMock(name="v0")
+            v1 = MagicMock(name="v1")
+
+            precice._write_data = [u0, u1]
+            precice._read_data = [v0, v1]
+            precice.convert_fenics_to_precice = MagicMock(return_value=u1new)
+
+            precice._perform_substep(u1new, self.t, self.dt, self.n)
+
+            self.assertEqual(precice._write_data[0], u0)
+            self.assertEqual(precice._write_data[1], u1new)
+            self.assertEqual(precice._read_data[0], v0)
+            self.assertEqual(precice._read_data[1], v1)
+
     def test_advance_continue(self):
->>>>>>> 1a27fe32
         """
         Test correct checkpointing, if advance did succeed, but we do not write a checkpoint (for example, if we do subcycling)
         :param fake_PySolverInterface_PySolverInterface: mock instance of PySolverInterface.PySolverInterface

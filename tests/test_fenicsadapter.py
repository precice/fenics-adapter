--- conflicted
+++ resolved
@@ -26,7 +26,6 @@
 
 
 @patch.dict('sys.modules', **{'PySolverInterface': fake_PySolverInterface, 'dolfin': fake_dolfin})
-<<<<<<< HEAD
 class TestCheckpointing(TestCase):
     """
     Test suite to check whether checkpointing is done correctly, if the advance function is called. We use the mock
@@ -41,14 +40,11 @@
     u_cp_mocked = MockedArray()  # value of the checkpoint
     t_cp_mocked = t  # time for the checkpoint
     n_cp_mocked = n  # iteration count for the checkpoint
+    dummy_config = "tests/precice-adapter-config.json"
     # todo if we support multirate, we should use the lines below for checkpointing
     # for the general case the checkpoint u_cp (and t_cp and n_cp) can differ from u_n and u_np1
     # t_cp_mocked = MagicMock()  # time for the checkpoint
     # n_cp_mocked = nMagicMock()  # iteration count for the checkpoint
-=======
-class MyTest(TestCase):
-    dummy_config = "tests/precice-adapter-config.json"
->>>>>>> 00fcf88d
 
     def setUp(self):
         fake_PySolverInterface.PyActionReadIterationCheckpoint = MagicMock(return_value=1)
@@ -61,7 +57,6 @@
         necessary to test checkpointing.
         :param precice: the fenicsadapter
         """
-        precice.configure(None, None, None, None, None)
         # define functions that are called by advance, but not necessary for the test
         precice.extract_coupling_boundary_coordinates = MagicMock(return_value=(None, None))
         precice.convert_fenics_to_precice = MagicMock()
@@ -114,8 +109,7 @@
         self.mock_the_interface(fake_PySolverInterface_PySolverInterface, write_iteration_checkpoint_return=True)
 
         import fenicsadapter
-<<<<<<< HEAD
-        precice = fenicsadapter.Adapter()
+        precice = fenicsadapter.Adapter(self.dummy_config)
         self.mock_the_adapter(precice)
 
         value_u_np1 = self.u_np1_mocked.value
@@ -128,13 +122,6 @@
 
         # we expect that self.u_n_mocked.value has been updated to self.u_np1_mocked.value
         self.assertEqual(self.u_n_mocked.value, self.u_np1_mocked.value)
-=======
-        precice = fenicsadapter.Adapter(self.dummy_config)
-        precice.extract_coupling_boundary_coordinates = MagicMock(return_value=(None, None))
-        precice.convert_fenics_to_precice = MagicMock()
-        precice._coupling_bc_expression = MagicMock()
-        precice._coupling_bc_expression.update_boundary_data = MagicMock()
->>>>>>> 00fcf88d
 
         # we expect that precice._u_cp.value has been updated to value_u_np1
         self.assertEqual(precice._u_cp.value, value_u_np1)
@@ -148,7 +135,7 @@
         self.mock_the_interface(fake_PySolverInterface_PySolverInterface, read_iteration_checkpoint_return=True)
 
         import fenicsadapter
-        precice = fenicsadapter.Adapter()
+        precice = fenicsadapter.Adapter(self.dummy_config)
         self.mock_the_adapter(precice)
 
         precice_step_complete = False
@@ -172,8 +159,7 @@
         self.mock_the_interface(fake_PySolverInterface_PySolverInterface)
 
         import fenicsadapter
-<<<<<<< HEAD
-        precice = fenicsadapter.Adapter()
+        precice = fenicsadapter.Adapter(self.dummy_config)
         self.mock_the_adapter(precice)
 
         precice_step_complete = False
@@ -188,16 +174,12 @@
         # we expect that precice._u_cp.value has not been updated
         self.assertEqual(precice._u_cp.value, self.u_cp_mocked.value)
 
-=======
-        precice = fenicsadapter.Adapter(self.dummy_config)
-        precice.extract_coupling_boundary_coordinates = MagicMock(return_value=(None, None))
-        precice.convert_fenics_to_precice = MagicMock()
-        precice._coupling_bc_expression = MagicMock()
-        precice._coupling_bc_expression.update_boundary_data = MagicMock()
->>>>>>> 00fcf88d
 
 @patch.dict('sys.modules', **{'PySolverInterface': fake_PySolverInterface, 'dolfin': fake_dolfin})
 class TestIsCouplingOngoing(TestCase):
+
+    dummy_config = "tests/precice-adapter-config.json"
+
     def setUp(self):
         fake_PySolverInterface.PyActionReadIterationCheckpoint = MagicMock(return_value=1)
         fake_PySolverInterface.PyActionWriteIterationCheckpoint = MagicMock(return_value=2)

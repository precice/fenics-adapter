# comments on test layout: https://docs.pytest.org/en/latest/goodpractices.html
# first install package python setup.py install
# then run tests with python setup.py test -s tests.test_fenicsadapter

from unittest.mock import MagicMock, patch
from unittest import TestCase
import warnings
<<<<<<< HEAD
import tests.MockedPySolverInterface
=======
import tests.MockedPrecice
>>>>>>> 812431c9
import numpy as np

fake_dolfin = MagicMock()

class MockedArray:
    """
    mock of dolfin.Function
    """
    def __init__(self):
        self.value = MagicMock()

    def assign(self, new_value):
        """
        mock of dolfin.Function.assign
        :param new_value:
        :return:
        """
        self.value = new_value.value


@patch.dict('sys.modules', **{'dolfin': fake_dolfin, 'precice': tests.MockedPrecice})
class TestCheckpointing(TestCase):
    """
    Test suite to check whether checkpointing is done correctly, if the advance function is called. We use the mock
    pattern, for mocking the desired state of precice.
    """

    dt = 1  # timestep size
    n = 0  # current iteration count
    t = 0  # current time
    u_n_mocked = MockedArray()  # result at the beginning of the timestep
    u_np1_mocked = MockedArray()  # newly computed result
    u_cp_mocked = MockedArray()  # value of the checkpoint
    t_cp_mocked = t  # time for the checkpoint
    n_cp_mocked = n  # iteration count for the checkpoint
    dummy_config = "tests/precice-adapter-config.json"
    dummy_config_WR = "tests/precice-adapter-config-WR.json"
    # todo if we support multirate, we should use the lines below for checkpointing
    # for the general case the checkpoint u_cp (and t_cp and n_cp) can differ from u_n and u_np1
    # t_cp_mocked = MagicMock()  # time for the checkpoint
    # n_cp_mocked = nMagicMock()  # iteration count for the checkpoint
    mesh_id = MagicMock()
    n_vertices = 10
    vertex_ids = MagicMock()
    write_data_name = "Dummy-Write"
    read_data_name = "Dummy-Read"
    n_data = 1

    def setUp(self):
        warnings.simplefilter('ignore', category=ImportWarning)

    def mock_the_adapter(self, precice):
        """
        We partially mock the fenicsadapter, since proper configuration and initialization of the adapter is not
        necessary to test checkpointing.
        :param precice: the fenicsadapter
        """
        # define functions that are called by advance, but not necessary for the test
        precice.extract_coupling_boundary_coordinates = MagicMock(return_value=(None, None))
        precice.convert_fenics_to_precice = MagicMock()
        precice._interface._precice_tau = self.dt
        precice._coupling_bc_expression = MagicMock()
        precice._coupling_bc_expression.update_boundary_data = MagicMock()
        # initialize checkpointing manually
        precice._t_cp = self.t_cp_mocked
        precice._u_cp = self.u_cp_mocked
        precice._n_cp = self.n_cp_mocked
        precice._precice_tau = 1
<<<<<<< HEAD
        precice._n_vertices = self.n_vertices
        precice._vertex_ids = self.vertex_ids
        precice._write_data_name = self.write_data_name
        precice._write_data = np.zeros(self.n_vertices)
        precice._read_data_name = self.read_data_name
        precice._read_data = np.zeros(self.n_vertices)

        from fenicsadapter.waveform_bindings import WaveformBindings

        if type(precice._interface) is WaveformBindings:
            precice._interface.initialize_waveforms(self.mesh_id , self.n_vertices, self.vertex_ids, self.write_data_name, self.read_data_name, self.n_data)
=======
>>>>>>> 812431c9

    def test_advance_success(self):
        """
        Test correct checkpointing, if advance succeeded
        """
        import fenicsadapter
        from precice import Interface, action_read_iteration_checkpoint, \
            action_write_iteration_checkpoint

        def is_action_required_behavior(py_action):
            if py_action == action_read_iteration_checkpoint():
                return False
            elif py_action == action_write_iteration_checkpoint():
                return True

<<<<<<< HEAD
        PySolverInterface.isActionRequired = MagicMock(side_effect=isActionRequiredBehavior)
        PySolverInterface.configure = MagicMock()
        PySolverInterface.getDimensions = MagicMock()
        PySolverInterface.getMeshID = MagicMock(return_value=self.mesh_id)
        PySolverInterface.getDataID = MagicMock()
        PySolverInterface.writeBlockScalarData = MagicMock()
        PySolverInterface.readBlockScalarData = MagicMock()
        PySolverInterface.advance = MagicMock(return_value=self.dt)
        PySolverInterface.fulfilledAction = MagicMock()
=======
        Interface.is_action_required = MagicMock(side_effect=is_action_required_behavior)
        Interface.configure = MagicMock()
        Interface.get_dimensions = MagicMock()
        Interface.get_mesh_id = MagicMock()
        Interface.get_data_id = MagicMock()
        Interface.write_block_scalar_data = MagicMock()
        Interface.read_block_scalar_data = MagicMock()
        Interface.advance = MagicMock(return_value=self.dt)
        Interface.fulfilled_action = MagicMock()
>>>>>>> 812431c9

        precice = fenicsadapter.Adapter(self.dummy_config)
        self.mock_the_adapter(precice)

        value_u_np1 = self.u_np1_mocked.value

        precice_step_complete = True
        # time and iteration count should be increased by a successful call of advance
        desired_output = (self.t + self.dt, self.n + 1, precice_step_complete, self.dt)
        self.assertEqual(precice.advance(None, self.u_np1_mocked, self.u_n_mocked, self.t, self.dt, self.n),
                         desired_output)

        # we expect that self.u_n_mocked.value has been updated to self.u_np1_mocked.value
        self.assertEqual(self.u_n_mocked.value, self.u_np1_mocked.value)

        # we expect that precice._u_cp.value has been updated to value_u_np1
        self.assertEqual(precice._u_cp.value, value_u_np1)

    def test_advance_rollback(self):
        """
        Test correct checkpointing, if advance did not succeed and we have to rollback
        """
        import fenicsadapter
        from precice import Interface, action_write_iteration_checkpoint, \
            action_read_iteration_checkpoint

        def is_action_required_behavior(py_action):
            if py_action == action_read_iteration_checkpoint():
                return True
            elif py_action == action_write_iteration_checkpoint():
                return False

<<<<<<< HEAD
        PySolverInterface.isActionRequired = MagicMock(side_effect=isActionRequiredBehavior)
        PySolverInterface.configure = MagicMock()
        PySolverInterface.getDimensions = MagicMock()
        PySolverInterface.getMeshID = MagicMock(return_value=self.mesh_id)
        PySolverInterface.getDataID = MagicMock()
        PySolverInterface.writeBlockScalarData = MagicMock()
        PySolverInterface.readBlockScalarData = MagicMock()
        PySolverInterface.advance = MagicMock(return_value=self.dt)
        PySolverInterface.fulfilledAction = MagicMock()
=======
        Interface.is_action_required = MagicMock(side_effect=is_action_required_behavior)
        Interface.configure = MagicMock()
        Interface.get_dimensions = MagicMock()
        Interface.get_mesh_id = MagicMock()
        Interface.get_data_id = MagicMock()
        Interface.write_block_scalar_data = MagicMock()
        Interface.read_block_scalar_data = MagicMock()
        Interface.advance = MagicMock(return_value=self.dt)
        Interface.fulfilled_action = MagicMock()
>>>>>>> 812431c9

        precice = fenicsadapter.Adapter(self.dummy_config)
        self.mock_the_adapter(precice)

        precice_step_complete = False
        # time and iteration count should be rolled back by a not successful call of advance
        desired_output = (self.t_cp_mocked, self.n_cp_mocked, precice_step_complete, self.dt)
        self.assertEqual(precice.advance(None, self.u_np1_mocked, self.u_n_mocked, self.t, self.dt, self.n),
                         desired_output)

        # we expect that self.u_n_mocked.value has been rolled back to self.u_cp_mocked.value
        self.assertEqual(self.u_n_mocked.value, self.u_cp_mocked.value)

        # we expect that precice._u_cp.value has not been updated
        self.assertEqual(precice._u_cp.value, self.u_cp_mocked.value)

    def test_advance_continue(self):
        """
        Test correct checkpointing, if advance did succeed, but we do not write a checkpoint (for example, if we do subcycling)
        """
        import fenicsadapter
        from precice import Interface, action_read_iteration_checkpoint, \
            action_write_iteration_checkpoint

        def is_action_required_behavior(py_action):
            if py_action == action_read_iteration_checkpoint():
                return False
            elif py_action == action_write_iteration_checkpoint():
                return False

<<<<<<< HEAD
        PySolverInterface.isActionRequired = MagicMock(side_effect=isActionRequiredBehavior)
        PySolverInterface.configure = MagicMock()
        PySolverInterface.getDimensions = MagicMock()
        PySolverInterface.getMeshID = MagicMock(return_value=self.mesh_id)
        PySolverInterface.getDataID = MagicMock()
        PySolverInterface.writeBlockScalarData = MagicMock()
        PySolverInterface.readBlockScalarData = MagicMock()
        PySolverInterface.advance = MagicMock(return_value=self.dt)
        PySolverInterface.fulfilledAction = MagicMock()
=======
        Interface.is_action_required = MagicMock(side_effect=is_action_required_behavior)
        Interface.configure = MagicMock()
        Interface.get_dimensions = MagicMock()
        Interface.get_mesh_id = MagicMock()
        Interface.get_data_id = MagicMock()
        Interface.write_block_scalar_data = MagicMock()
        Interface.read_block_scalar_data = MagicMock()
        Interface.advance = MagicMock(return_value=self.dt)
        Interface.fulfilled_action = MagicMock()
>>>>>>> 812431c9

        precice = fenicsadapter.Adapter(self.dummy_config)
        self.mock_the_adapter(precice)

        precice_step_complete = False
        # time and iteration count should be rolled back by a not successful call of advance
        desired_output = (self.t + self.dt, self.n + 1, precice_step_complete, self.dt)
        self.assertEqual(precice.advance(None, self.u_np1_mocked, self.u_n_mocked, self.t, self.dt, self.n),
                         desired_output)

        # we expect that self.u_n_mocked.value has been updated to self.u_np1_mocked.value
        self.assertEqual(self.u_n_mocked.value, self.u_np1_mocked.value)

        # we expect that precice._u_cp.value has not been updated
        self.assertEqual(precice._u_cp.value, self.u_cp_mocked.value)

@patch.dict('sys.modules', **{'dolfin': fake_dolfin, 'precice': tests.MockedPrecice})
class TestIsCouplingOngoing(TestCase):
    dummy_config = "tests/precice-adapter-config.json"

    def setUp(self):
        warnings.simplefilter('ignore', category=ImportWarning)

    def test_isCouplingOngoing(self):
        import fenicsadapter
        from precice import Interface
        Interface.is_coupling_ongoing = MagicMock(return_value=True)
        Interface.configure = MagicMock()
        Interface.get_dimensions = MagicMock()
        Interface.get_mesh_id = MagicMock()
        Interface.get_data_id = MagicMock()
        precice = fenicsadapter.Adapter(self.dummy_config)

        self.assertEqual(precice.is_coupling_ongoing(), True)<|MERGE_RESOLUTION|>--- conflicted
+++ resolved
@@ -5,11 +5,7 @@
 from unittest.mock import MagicMock, patch
 from unittest import TestCase
 import warnings
-<<<<<<< HEAD
-import tests.MockedPySolverInterface
-=======
 import tests.MockedPrecice
->>>>>>> 812431c9
 import numpy as np
 
 fake_dolfin = MagicMock()
@@ -57,6 +53,7 @@
     write_data_name = "Dummy-Write"
     read_data_name = "Dummy-Read"
     n_data = 1
+    data_id = MagicMock()
 
     def setUp(self):
         warnings.simplefilter('ignore', category=ImportWarning)
@@ -78,7 +75,6 @@
         precice._u_cp = self.u_cp_mocked
         precice._n_cp = self.n_cp_mocked
         precice._precice_tau = 1
-<<<<<<< HEAD
         precice._n_vertices = self.n_vertices
         precice._vertex_ids = self.vertex_ids
         precice._write_data_name = self.write_data_name
@@ -90,8 +86,6 @@
 
         if type(precice._interface) is WaveformBindings:
             precice._interface.initialize_waveforms(self.mesh_id , self.n_vertices, self.vertex_ids, self.write_data_name, self.read_data_name, self.n_data)
-=======
->>>>>>> 812431c9
 
     def test_advance_success(self):
         """
@@ -107,27 +101,15 @@
             elif py_action == action_write_iteration_checkpoint():
                 return True
 
-<<<<<<< HEAD
-        PySolverInterface.isActionRequired = MagicMock(side_effect=isActionRequiredBehavior)
-        PySolverInterface.configure = MagicMock()
-        PySolverInterface.getDimensions = MagicMock()
-        PySolverInterface.getMeshID = MagicMock(return_value=self.mesh_id)
-        PySolverInterface.getDataID = MagicMock()
-        PySolverInterface.writeBlockScalarData = MagicMock()
-        PySolverInterface.readBlockScalarData = MagicMock()
-        PySolverInterface.advance = MagicMock(return_value=self.dt)
-        PySolverInterface.fulfilledAction = MagicMock()
-=======
         Interface.is_action_required = MagicMock(side_effect=is_action_required_behavior)
         Interface.configure = MagicMock()
         Interface.get_dimensions = MagicMock()
-        Interface.get_mesh_id = MagicMock()
-        Interface.get_data_id = MagicMock()
+        Interface.get_mesh_id = MagicMock(return_value=self.mesh_id)
+        Interface.get_data_id = MagicMock(return_value=self.data_id)
         Interface.write_block_scalar_data = MagicMock()
         Interface.read_block_scalar_data = MagicMock()
         Interface.advance = MagicMock(return_value=self.dt)
         Interface.fulfilled_action = MagicMock()
->>>>>>> 812431c9
 
         precice = fenicsadapter.Adapter(self.dummy_config)
         self.mock_the_adapter(precice)
@@ -160,27 +142,15 @@
             elif py_action == action_write_iteration_checkpoint():
                 return False
 
-<<<<<<< HEAD
-        PySolverInterface.isActionRequired = MagicMock(side_effect=isActionRequiredBehavior)
-        PySolverInterface.configure = MagicMock()
-        PySolverInterface.getDimensions = MagicMock()
-        PySolverInterface.getMeshID = MagicMock(return_value=self.mesh_id)
-        PySolverInterface.getDataID = MagicMock()
-        PySolverInterface.writeBlockScalarData = MagicMock()
-        PySolverInterface.readBlockScalarData = MagicMock()
-        PySolverInterface.advance = MagicMock(return_value=self.dt)
-        PySolverInterface.fulfilledAction = MagicMock()
-=======
         Interface.is_action_required = MagicMock(side_effect=is_action_required_behavior)
         Interface.configure = MagicMock()
         Interface.get_dimensions = MagicMock()
-        Interface.get_mesh_id = MagicMock()
-        Interface.get_data_id = MagicMock()
+        Interface.get_mesh_id = MagicMock(return_value=self.mesh_id)
+        Interface.get_data_id = MagicMock(return_value=self.data_id)
         Interface.write_block_scalar_data = MagicMock()
         Interface.read_block_scalar_data = MagicMock()
         Interface.advance = MagicMock(return_value=self.dt)
         Interface.fulfilled_action = MagicMock()
->>>>>>> 812431c9
 
         precice = fenicsadapter.Adapter(self.dummy_config)
         self.mock_the_adapter(precice)
@@ -211,27 +181,15 @@
             elif py_action == action_write_iteration_checkpoint():
                 return False
 
-<<<<<<< HEAD
-        PySolverInterface.isActionRequired = MagicMock(side_effect=isActionRequiredBehavior)
-        PySolverInterface.configure = MagicMock()
-        PySolverInterface.getDimensions = MagicMock()
-        PySolverInterface.getMeshID = MagicMock(return_value=self.mesh_id)
-        PySolverInterface.getDataID = MagicMock()
-        PySolverInterface.writeBlockScalarData = MagicMock()
-        PySolverInterface.readBlockScalarData = MagicMock()
-        PySolverInterface.advance = MagicMock(return_value=self.dt)
-        PySolverInterface.fulfilledAction = MagicMock()
-=======
         Interface.is_action_required = MagicMock(side_effect=is_action_required_behavior)
         Interface.configure = MagicMock()
         Interface.get_dimensions = MagicMock()
-        Interface.get_mesh_id = MagicMock()
-        Interface.get_data_id = MagicMock()
+        Interface.get_mesh_id = MagicMock(return_value=self.mesh_id)
+        Interface.get_data_id = MagicMock(return_value=self.data_id)
         Interface.write_block_scalar_data = MagicMock()
         Interface.read_block_scalar_data = MagicMock()
         Interface.advance = MagicMock(return_value=self.dt)
         Interface.fulfilled_action = MagicMock()
->>>>>>> 812431c9
 
         precice = fenicsadapter.Adapter(self.dummy_config)
         self.mock_the_adapter(precice)

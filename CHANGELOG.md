# FEniCS-preCICE adapter changelog

## latest

<<<<<<< HEAD
* Raise warning, if FEniCS is not found on system. https://github.com/precice/fenics-adapter/pull/130
=======
* Add test for python3 setup.py sdist. [See PR #127](https://github.com/precice/fenics-adapter/pull/127)
>>>>>>> 30f1ec64

## 1.1.0

* Only warn during initialization, if duplicate boundary point is found for point sources.
* Remove deprecated package `fenicsadapter`. Don't use `import fenicsadapter`. Please use `import fenicsprecice`. [See PR #121](https://github.com/precice/fenics-adapter/pull/121)

## 1.0.1

* Bugfix for PointSources in [PR #109](https://github.com/precice/fenics-adapter/issues/109)
* Bugfix in parallelization in [PR #110](https://github.com/precice/fenics-adapter/pull/110)

## 1.0.0

* The paper *FEniCS-preCICE: Coupling FEniCS to other Simulation Software* (in preparation) describes features, usage and API of the adapter.
* The software is called FEniCS-preCICE adapter, the corresponding python package `fenicsprecice`. Our software uses the naming proposed in [PR #85](https://github.com/precice/fenics-adapter/issues/85).
* `fenicsprecice` is published via PyPI. [See PR #94](https://github.com/precice/fenics-adapter/pull/94).
* FEniCS PointSource and Expressions are used to create boundary conditions for coupling.
* The adapter uses a `SegregatedRBFinterpolationExpression` for interpolation, if an Expression is used. [See PR #83](https://github.com/precice/fenics-adapter/pull/83).
* The adapter supports one-way coupling and two-way coupling.
* The adapter supports explicit and implicit coupling schemes.
* The adapter supports checkpointing and subcycling.
* The adapter supports up to one read and one write data set.
* The current state of the adapter API was mainly designed in [PR #59](https://github.com/precice/fenics-adapter/pull/59).
* Supports parallel solvers for Expressions, but not for PointSources as coupling boundary conditions. [See PR #71](https://github.com/precice/fenics-adapter/pull/71).<|MERGE_RESOLUTION|>--- conflicted
+++ resolved
@@ -2,11 +2,8 @@
 
 ## latest
 
-<<<<<<< HEAD
-* Raise warning, if FEniCS is not found on system. https://github.com/precice/fenics-adapter/pull/130
-=======
+* Raise warning, if FEniCS is not found on system. [See PR #130](https://github.com/precice/fenics-adapter/pull/130)
 * Add test for python3 setup.py sdist. [See PR #127](https://github.com/precice/fenics-adapter/pull/127)
->>>>>>> 30f1ec64
 
 ## 1.1.0
 

--- conflicted
+++ resolved
@@ -4,11 +4,8 @@
 
 * Use `copy(deepcopy=True)` when checkpointing to make checkpointing more user-friendly and secure. IMPORTANT: might increase runtime, please open an issue if you face serious problems. [#172](https://github.com/precice/fenics-adapter/pull/172)
 * Add unit tests for checkpointing. [#173](https://github.com/precice/fenics-adapter/pull/173)
-<<<<<<< HEAD
 * Add required version of `mpi4py` to `<4` to avoid crash during installation. [#181](https://github.com/precice/fenics-adapter/pull/181)
-=======
 * Remove checks for FEniCS installation and python3 from `setup.py` since the approach is deprecated. [#182](https://github.com/precice/fenics-adapter/pull/182)
->>>>>>> b3a9a280
 
 ## 2.1.0
 

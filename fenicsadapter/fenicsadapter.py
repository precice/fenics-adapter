--- conflicted
+++ resolved
@@ -4,20 +4,14 @@
 :raise ImportError: if PRECICE_ROOT is not defined
 """
 import dolfin
-<<<<<<< HEAD
-from dolfin import UserExpression, SubDomain
-=======
 from dolfin import UserExpression, SubDomain, Function, Measure, Expression, dot
->>>>>>> 6e540631
 from scipy.interpolate import Rbf
 from scipy.interpolate import interp1d
 import numpy as np
 from .config import Config
-<<<<<<< HEAD
-=======
 from enum import Enum
-
->>>>>>> 6e540631
+import logging
+
 try:
     import precice
 except ImportError:
@@ -32,24 +26,35 @@
     sys.path.insert(0, precice_python_adapter_root)
     import precice
 
+
 class FunctionType(Enum):
     """ Defines scalar- and vector-valued function """
-    SCALAR = 0 # scalar valued funtion
-    VECTOR = 1 # vector valued function
+    SCALAR = 0  # scalar valued funtion
+    VECTOR = 1  # vector valued function
+
 
 class CustomExpression(UserExpression):
     """Creates functional representation (for FEniCS) of nodal data
     provided by preCICE.
     """
-    def __init__(self, element):
-        UserExpression.__init__(self, element=element)
-        self._f=[]
-        self._dimension=None
-    
     def set_boundary_data(self, vals, coords_x, coords_y=None, coords_z=None):
+        """ initialize data stored by expression.
+
+        :param vals: data values on nodes
+        :param coords_x: x coordinates of nodes
+        :param coords_y: y coordinates of nodes
+        :param coords_z: z coordinates of nodes
+        """
         self.update_boundary_data(vals, coords_x, coords_y, coords_z)
 
     def update_boundary_data(self, vals, coords_x, coords_y=None, coords_z=None):
+        """ update the data stored by expression.
+
+        :param vals: data values on nodes
+        :param coords_x: x coordinates of nodes
+        :param coords_y: y coordinates of nodes
+        :param coords_z: z coordinates of nodes
+        """
         self._coords_x = coords_x
         self._dimension = 3
         if coords_y is None:
@@ -59,84 +64,123 @@
         if coords_z is None:
             self._dimension -= 1
             coords_z = np.zeros(self._coords_x.shape)
-            
+
+        self._coords_y = coords_y
         self._coords_z = coords_z
-
-<<<<<<< HEAD
-        self._vals = vals.flatten()
-        assert (self._vals.shape == self._coords_x.shape)
+        self._vals = vals
+
+        self._f = self.create_interpolant()
+
+        if self.is_scalar_valued():
+            assert (self._vals.shape == self._coords_x.shape)
+        elif self.is_vector_valued():
+            assert (self._vals.shape[0] == self._coords_x.shape[0])
 
     def interpolate(self, x):
-        """
-        TODO: the correct way to deal with this would be using an abstract class. Since this is technically more complex and the current implementation is a workaround anyway, we do not use the proper solution, but this hack.
+        # TODO: the correct way to deal with this would be using an abstract class. Since this is technically more complex and the current implementation is a workaround anyway, we do not use the proper solution, but this hack.
+        """ Interpolates at x. Uses buffered interpolant self._f.
+
+        :return: returns a list containing the interpolated values. If scalar function is interpolated this list has a
+        single element. If a vector function is interpolated the list has self._dimensions elements.
         """
         raise Exception("Please use one of the classes derived from this class, that implements an actual strategy for"
                         "interpolation.")
-        pass
+
+    def create_interpolant(self, x):
+        # TODO: the correct way to deal with this would be using an abstract class. Since this is technically more complex and the current implementation is a workaround anyway, we do not use the proper solution, but this hack.
+        """ Creates interpolant from boundary data that has been provided before.
+
+        :return: returns interpolant as list. If scalar function is interpolated this list has a single element. If a
+        vector function is interpolated the list has self._dimensions elements.
+        """
+        raise Exception("Please use one of the classes derived from this class, that implements an actual strategy for"
+                        "interpolation.")
 
     def eval(self, value, x):
-        value[0] = self.interpolate(x)
+        """ Evaluates expression at x using self.interpolate(x) and stores result to value.
+
+        :param x: coordinate where expression has to be evaluated
+        :param value: buffer where result has to be returned to
+        """
+        return_value = self.interpolate(x)
+        for i in range(self._vals.ndim):
+            value[i] = return_value[i]
+
+    def is_scalar_valued(self):
+        """ Determines if function being interpolated is scalar-valued based on dimension of provided vector self._vals.
+
+        :return: whether function is scalar valued
+        """
+        if self._vals.ndim == 1:
+            return True
+        elif self._vals.ndim > 1:
+            return False
+        else:
+            raise Exception("Dimension of the function is 0 or negative!")
+
+    def is_vector_valued(self):
+        """ Determines if function being interpolated is vector-valued based on dimension of provided vector self._vals.
+
+        :return: whether function is scalar valued
+        """
+        if self._vals.ndim > 1:
+            return True
+        elif self._vals.ndim == 1:
+            return False
+        else:
+            raise Exception("Dimension of the function is 0 or negative!")
 
 
 class GeneralInterpolationExpression(CustomExpression):
     """Uses RBF interpolation for implementation of CustomExpression.interpolate. Allows for arbitrary coupling
     interfaces, but has limited accuracy.
     """
+    def create_interpolant(self):
+        interpolant = []
+        if self._dimension == 1:
+            assert(self.is_scalar_valued())  # for 1D only R->R mapping is allowed by preCICE, no need to implement Vector case
+            interpolant.append(Rbf(self._coords_x, self._vals.flatten()))
+        elif self._dimension == 2:
+            if self.is_scalar_valued():  # check if scalar or vector-valued
+                interpolant.append(Rbf(self._coords_x, self._coords_y, self._vals.flatten()))
+            elif self.is_vector_valued():
+                interpolant.append(Rbf(self._coords_x, self._coords_y, self._vals[:,0].flatten())) # extract dim_no element of each vector
+                interpolant.append(Rbf(self._coords_x, self._coords_y, self._vals[:,1].flatten())) # extract dim_no element of each vector
+            else:
+                raise Exception("Problem dimension and data dimension not matching.")
+        elif self._dimension == 3:
+            logging.warning("RBF Interpolation for 3D Simulations has not been properly tested!")
+            if self.is_scalar_valued():
+                interpolant.append(Rbf(self._coords_x, self._coords_y, self._coords_z, self._vals.flatten()))
+            elif self.is_vector_valued():
+                interpolant.append(Rbf(self._coords_x, self._coords_y, self._coords_z, self._vals[:, 0].flatten()))
+                interpolant.append(Rbf(self._coords_x, self._coords_y, self._coords_z, self._vals[:, 1].flatten()))
+                interpolant.append(Rbf(self._coords_x, self._coords_y, self._coords_z, self._vals[:, 2].flatten()))
+            else:
+                raise Exception("Problem dimension and data dimension not matching.")
+        else:
+            raise Exception("Dimension of the function invalid/not supported.")
+
+        return interpolant
+
     def interpolate(self, x):
-        if x.__len__() == 1:
-            f = Rbf(self._coords_x, self._vals.flatten())
-            return f(x)
-        if x.__len__() == 2:
-            f = Rbf(self._coords_x, self._coords_y, self._vals.flatten())
-            return f(x[0], x[1])
-        if x.__len__() == 3:
-            f = Rbf(self._coords_x, self._coords_y, self._coords_z, self._vals.flatten())
-            return f(x[0], x[1], x[2])
-=======
-        self._vals = vals
-        self._f = []
-        
-        
-        if self._dimension ==1: # for 1D only R->R mapping is allowed by preCICE, no need to implement Vector case
-            self._f.append(Rbf(self._coords_x, self._vals.flatten()))
-        elif self._dimension ==2:
-            if self.isScalarValues(): #check if scalar or vector-valued
-                self._f.append(Rbf(self._coords_x, self._coords_y, self._vals.flatten()))
-            elif self.isVectorValues():
-                self._f.append(Rbf(self._coords_x, self._coords_y, self._vals[:,0].flatten())) # extract dim_no element of each vector
-                self._f.append(Rbf(self._coords_x, self._coords_y, self._vals[:,1].flatten())) # extract dim_no element of each vector
-
-            else: # TODO: this is already checked in isScalarValues()!
-                raise Exception("Dimension of the function is 0 or negative!")
-                
-        else: # this case has not been tested yet
-            if self.isScalarValues():
-                self._f = Rbf(self._coords_x, self._coords_y, self._coords_z, self._vals.flatten())
-            elif self.isVectorValues():
-                self._f = Rbf(self._coords_x, self._coords_y, self._coords_z, self._vals[:,dim_no].flatten())
-            else: # TODO: this is already checked in isScalarValues()!
-                raise Exception("Dimension of the function is 0 or negative!")
-        
-        
-        
-        if self.isScalarValues():
-            assert (self._vals.shape == self._coords_x.shape)
-        elif self.isVectorValues():
-            assert (self._vals.shape[0] == self._coords_x.shape[0])
-
-    def rbf_interpol(self, x, dim_no):
-        if x.__len__() == 1: # for 1D only R->R mapping is allowed by preCICE, no need to implement Vector case
-            return self._f(x)
-        
-        if x.__len__() == 2:            
-            return self._f(x[0], x[1])
-        
-        if x.__len__() == 3: # this case has not been tested yet           
-            return self._f(x[0], x[1], x[2])
->>>>>>> 6e540631
-
-
-<<<<<<< HEAD
+        assert ((self.is_scalar_valued() and self._vals.ndim == 1) or
+                (self.is_vector_valued() and self._vals.ndim == self._dimension))
+
+        return_value = self._vals.ndim * [None]
+
+        if self._dimension == 1:
+            for i in range(self._vals.ndim):
+                return_value[i] = self._f[i](x[0])
+        if self._dimension == 2:
+            for i in range(self._vals.ndim):
+                return_value[i] = self._f[i](x[0], x[1])
+        if self._dimension == 3:
+            for i in range(self._vals.ndim):
+                return_value[i] = self._f[i](x[0], x[1], x[2])
+        return return_value
+
+
 class ExactInterpolationExpression(CustomExpression):
     """Uses cubic spline interpolation for implementation of CustomExpression.interpolate. Only allows intepolation on
     coupling that are parallel to the y axis, and if the coordinates in self._coords_y are ordered such that the nodes
@@ -145,40 +189,22 @@
     order 3 or lower.
     See also https://github.com/precice/fenics-adapter/milestone/1
     """
+    def create_interpolant(self):
+        interpolant = []
+        if self._dimension == 2:
+            assert(self.is_scalar_valued())  # for 1D only R->R mapping is allowed by preCICE, no need to implement Vector case
+            interpolant.append(interp1d(self._coords_y, self._vals, bounds_error=False, fill_value="extrapolate", kind="cubic"))
+        elif self.is_vector_valued():
+            raise Exception("Vector valued functions are not supported by ExactInterpolationExpression. "
+                            "Use GeneralInterpolationExpression.")
+        else:
+            raise Exception("Dimension of the function is invalid/not supported.")
+
+        return interpolant
+
     def interpolate(self, x):
-        f = interp1d(self._coords_y, self._vals, bounds_error=False, fill_value="extrapolate", kind="cubic")
-        return f(x[1])
-=======
-    def eval(self, value, x): # overloaded function
-        """
-        Overrides UserExpression.eval(). Called by Expression(x_coord). handles
-        scalar- and vector-valued functions evaluation.
-        """
-        for i in range(self._vals.ndim):
-            value[i] = self._f[i](x[0],x[1])
-
-    def isScalarValues(self):
-        """ Determines if function being interpolated is scalar-valued based on
-        dimension of provided vals vector
-        """
-        if self._vals.ndim == 1:
-            return True
-        elif self._vals.ndim > 1:
-            return False
-        else:
-            raise Exception("Dimension of the function is 0 or negative!")
-
-    def isVectorValues(self):
-        """ Determines if function being interpolated is vector-valued based on
-        dimension of provided vals vector
-        """
-        if self._vals.ndim > 1:
-            return True
-        elif self._vals.ndim == 1:
-            return False
-        else:
-            raise Exception("Dimension of the function is 0 or negative!")
->>>>>>> 6e540631
+        assert (self.is_scalar_valued() and self._vals.ndim == 1)
+        return [self._f[0](x[1])]
 
 
 class Adapter:
@@ -198,53 +224,44 @@
         self._interface.configure(self._config.get_config_file_name())
         self._dimensions = self._interface.get_dimensions()
 
-        self._coupling_subdomain = None # initialized later
-        self._mesh_fenics = None # initialized later
-        self._coupling_bc_expression = None # initialized later
-        self._fenics_dimensions = None # initialized later
-        self._vector_function = None # initialized later
-
-        ## coupling mesh related quantities
-        self._coupling_mesh_vertices = None # initialized later
+        self._coupling_subdomain = None  # initialized later
+        self._mesh_fenics = None  # initialized later
+        self._coupling_bc_expression = None  # initialized later
+        self._fenics_dimensions = None  # initialized later
+        self._vector_function = None  # initialized later
+
+        # coupling mesh related quantities
+        self._coupling_mesh_vertices = None  # initialized later
         self._mesh_name = self._config.get_coupling_mesh_name()
         self._mesh_id = self._interface.get_mesh_id(self._mesh_name)
-        self._vertex_ids = None # initialized later
-        self._n_vertices = None # initialized later
-
-        ## write data related quantities (write data is written by this solver to preCICE)
+        self._vertex_ids = None  # initialized later
+        self._n_vertices = None  # initialized later
+
+        # write data related quantities (write data is written by this solver to preCICE)
         self._write_data_name = self._config.get_write_data_name()
         self._write_data_id = self._interface.get_data_id(self._write_data_name, self._mesh_id)
-<<<<<<< HEAD
-        self._write_data = None
-=======
-        self._write_data = None #_write_data is a vector with the values like it is used by precice (The 2D-format of values is (d0x, d0y, d1x, d1y, ..., dnx, dny) The 3D-format of values is (d0x, d0y, d0z, d1x, d1y, d1z, ..., dnx, dny, dnz))
->>>>>>> 6e540631
-
-        ## read data related quantities (read data is read by this solver from preCICE)
+        self._write_data = None  # a numpy 1D array with the values like it is used by precice (The 2D-format of values is (d0x, d0y, d1x, d1y, ..., dnx, dny) The 3D-format of values is (d0x, d0y, d0z, d1x, d1y, d1z, ..., dnx, dny, dnz))
+
+        # read data related quantities (read data is read by this solver from preCICE)
         self._read_data_name = self._config.get_read_data_name()
         self._read_data_id = self._interface.get_data_id(self._read_data_name, self._mesh_id)
-<<<<<<< HEAD
-        self._read_data = None
-=======
-        self._read_data = None #a numpy 1D array with the values like it is used by precice (The 2D-format of values is (d0x, d0y, d1x, d1y, ..., dnx, dny) The 3D-format of values is (d0x, d0y, d0z, d1x, d1y, d1z, ..., dnx, dny, dnz))
->>>>>>> 6e540631
-
-        ## numerics
+        self._read_data = None  # a numpy 1D array with the values like it is used by precice (The 2D-format of values is (d0x, d0y, d1x, d1y, ..., dnx, dny) The 3D-format of values is (d0x, d0y, d0z, d1x, d1y, d1z, ..., dnx, dny, dnz))
+
+        # numerics
         self._precice_tau = None
         self._my_expression = interpolation_strategy
 
-        ## checkpointing
+        # checkpointing
         self._u_cp = None  # checkpoint for temperature inside domain
         self._t_cp = None  # time of the checkpoint
         self._n_cp = None  # timestep of the checkpoint
 
-        #function space
+        # function space
         self._function_space = None
-        self.dss = None #intgration domain for evaluation an integral over the domain
-        
-    def convert_fenics_to_precice(self, data, mesh, subdomain):
-        """Converts FEniCS data of type dolfin.Function into
-        Numpy array for all x and y coordinates on the boundary.
+        self._dss = None  # measure for boundary integral
+        
+    def convert_fenics_to_precice(self, data):
+        """Converts FEniCS data of type dolfin.Function into Numpy array for all x and y coordinates on the boundary.
 
         :param data: FEniCS boundary function
         :raise Exception: if type of data cannot be handled
@@ -252,87 +269,70 @@
         """
         if type(data) is dolfin.Function:
             x_all, y_all = self.extract_coupling_boundary_coordinates()
-            #TODO: Append line of zeros for 2D-3D FSI-Coupling
             return np.array([data(x, y) for x, y in zip(x_all, y_all)])
-#            if self._fenics_dimensions==2 and self._dimensions==3: #Quasi 2D fenics
-#                assert(precice_data.shape[1] == 2)
-#                #insert zeros for y component
-#                precice_data = np.vstack((precice_data[:,0], np.zeros(precice_data.shape[0]), precice_data[:,1] )).transpose()
-#                assert(precice_data.shape[1] == 3)
-#            return precice_data.ravel()
-            #ich glaube das ist doch quatsch das hier zu machen, besser in read_block_data und write_block_data
         else:
             raise Exception("Cannot handle data type %s" % type(data))
             
     def write_block_data(self):
-        """
-        Writes the data to precice. Dependent on the dimensions
-        of the simulation (2D-3D Coupling, 2D-2-D coupling or
+        """ Writes data to preCICE. Depending on the dimensions of the simulation (2D-3D Coupling, 2D-2D coupling or
         Scalar/Vector write function) write_data is first converted.
         """
         if  self._function_type is FunctionType.SCALAR: #write_field.value_rank() == 0:
-                self._interface.write_block_scalar_data(self._write_data_id, self._n_vertices, self._vertex_ids, self._write_data)
+                self._interface.write_block_scalar_data(self._write_data_id, self._n_vertices, self._vertex_ids,
+                                                        self._write_data)
         elif self._function_type is FunctionType.VECTOR:
                 
-                if self._fenics_dimensions == 2 and self._dimensions==3:
-                    #This corresponds to 2D-3D coupling
-                    #zeros have to be inserted for the y-entry
-                    
-                    precice_write_data = np.column_stack((self._write_data[:,0], np.zeros(self._n_vertices), self._write_data[:,1]))
-
-                    assert(precice_write_data.shape[0]==self._n_vertices and precice_write_data.shape[1]==self._dimensions)                         
+                if self._can_apply_2d_3d_coupling():
+                    precice_write_data = np.column_stack((self._write_data[:, 0],
+                                                          np.zeros(self._n_vertices),  # in 2d-3d coupling y dimension is dead
+                                                          self._write_data[:, 1]))
+
+                    assert(precice_write_data.shape[0] == self._n_vertices and
+                           precice_write_data.shape[1] == self._dimensions)
+
                     self._interface.write_block_vector_data(self._write_data_id, self._n_vertices, self._vertex_ids, precice_write_data.ravel())
                     
                 elif self._fenics_dimensions == self._dimensions:
                     self._interface.write_block_vector_data(self._write_data_id, self._n_vertices, self._vertex_ids, self._write_data.ravel())
-
-        else:
-                raise Exception("Rank of function space is neither 0 nor 1")
-        self._interface.fulfilled_action(precice.action_write_initial_data())
+                else:
+                    raise Exception("Dimensions don't match.")
+        else:
+            raise Exception("Rank of function space is neither 0 nor 1")
 
     def read_block_data(self):
-        """
-        Wrapper for _interface.read_block_scalar_data and _interface.read_block_vector_data.
-        Checks for Scalar/vector Case and
-        converts the read_data 3 x n /2 x n -array into a 1D 3*n or 2*n array.
-        For quasi 2D fenics in a 3D coupled simulation the y component of the vectors is deleted.
+        """ Reads data from preCICE. Depending on the dimensions of the simulation (2D-3D Coupling, 2D-2D coupling or
+        Scalar/Vector write function) read_data is converted.
+
+        Note: For quasi 2D fenics in a 3D coupled simulation the y component of the vectors is deleted.
         """
         
         if self._function_type is FunctionType.SCALAR:
-            self._interface.read_block_scalar_data(self._read_data_id, self._n_vertices, self._vertex_ids, self._read_data)
+            self._interface.read_block_scalar_data(self._read_data_id, self._n_vertices, self._vertex_ids,
+                                                   self._read_data)
         
         elif self._function_type is FunctionType.VECTOR:
-                          
             if self._fenics_dimensions == self._dimensions:
-                self._interface.read_block_vector_data(self._read_data_id, self._n_vertices,
-                                                   self._vertex_ids, self._read_data.ravel())
-                
+                self._interface.read_block_vector_data(self._read_data_id, self._n_vertices, self._vertex_ids,
+                                                       self._read_data.ravel())
                                
-            elif self._fenics_dimensions ==2 and self._dimensions==3:
-                
+            elif self._can_apply_2d_3d_coupling():
                 precice_data = np.zeros(self._n_vertices * self._dimensions)
-                self._interface.read_block_vector_data(self._read_data_id, self._n_vertices,
-                                                   self._vertex_ids, precice_data)
+                self._interface.read_block_vector_data(self._read_data_id, self._n_vertices, self._vertex_ids,
+                                                       precice_data)
                 
                 precice_read_data = np.reshape(precice_data,(self._n_vertices, self._dimensions), 'C')
-                
-            
-                self._read_data[:,0] = precice_read_data[:,0]
-                self._read_data[:,1] = precice_read_data[:,2] # y is the dead direction so it is left out
+
+                self._read_data[:, 0] = precice_read_data[:, 0]
+                self._read_data[:, 1] = precice_read_data[:, 2]
+                # y is the dead direction so it is left out
             else: 
-                raise Exception("Dimensions don't match!")
-            
-                
-                
-        
+                raise Exception("Dimensions don't match.")
+        else:
+            raise Exception("Rank of function space is neither 0 nor 1")
 
     def extract_coupling_boundary_vertices(self):
-        """
-        Extracts verticies which lay on the boundary. Currently handles 2D
-        case properly, 3D is circumvented.
-
-        :raise Exception: if no correct coupling interface is defined
-        :return: stack of verticies
+        """Extracts vertices which lie on the boundary.
+        :return: stack of vertices
         """
         n = 0
         vertices_x = []
@@ -347,14 +347,13 @@
             if self._coupling_subdomain.inside(v.point(), True):
                 n += 1
                 vertices_x.append(v.x(0))
-                
                 if self._dimensions == 2:
                     vertices_y.append(v.x(1))
-                
-                elif self._dimensions == 3:
-                    # todo this has to be fixed for "proper" 3D coupling. Currently this is a workaround for the coupling of 2D fenics with pseudo 3D openfoam
+                elif self._can_apply_2d_3d_coupling():
                     vertices_z.append(v.x(1))
                     vertices_y.append(0)
+                else:
+                    raise Exception("Dimensions do not match!")
 
         if self._dimensions == 2:
             return np.stack([vertices_x, vertices_y]), n
@@ -377,7 +376,7 @@
 
         :param write_function_init: function on the write field
         """
-        self._write_data = self.convert_fenics_to_precice(write_function_init, self._mesh_fenics, self._coupling_subdomain)
+        self._write_data = self.convert_fenics_to_precice(write_function_init)
 
     def set_read_field(self, read_function_init):
         """Sets the read field. Called by initalize() function at the
@@ -385,21 +384,16 @@
 
         :param read_function_init: function on the read field
         """
-        self._read_data = self.convert_fenics_to_precice(read_function_init, self._mesh_fenics, self._coupling_subdomain)
+        self._read_data = self.convert_fenics_to_precice(read_function_init)
 
     def create_coupling_boundary_condition(self):
-        """Creates the coupling boundary conditions using an actual implementation CustomExpression."""
+        """Creates the coupling boundary conditions using an actual implementation of CustomExpression."""
         x_vert, y_vert = self.extract_coupling_boundary_coordinates()
+
         try:  # works with dolfin 1.6.0
-<<<<<<< HEAD
-            self._coupling_bc_expression = self._my_expression()
+            self._coupling_bc_expression = self._my_expression(element=self._function_space.ufl_element()) # elemnt information must be provided, else DOLFIN assumes scalar function
         except (TypeError, KeyError):  # works with dolfin 2017.2.0
-            self._coupling_bc_expression = self._my_expression(degree=0)
-=======
-            self._coupling_bc_expression = CustomExpression(element=self._function_space.ufl_element()) # elemnt information must be provided, else DOLFIN assumes scalar function
-        except (TypeError, KeyError):  # works with dolfin 2017.2.0
-            self._coupling_bc_expression = CustomExpression(element=self._function_space.ufl_element(),degree=0)
->>>>>>> 6e540631
+            self._coupling_bc_expression = self._my_expression(element=self._function_space.ufl_element(), degree=0)
         self._coupling_bc_expression.set_boundary_data(self._read_data, x_vert, y_vert)
 
     def create_coupling_dirichlet_boundary_condition(self, function_space):
@@ -422,10 +416,10 @@
         """
         self._function_space = test_functions.function_space()
         self.create_coupling_boundary_condition()
-        if not boundary_marker: #there is only 1 Neumann-BC which is at the coupling boundary -> integration over whole boundary
-            
+        if not boundary_marker: # there is only 1 Neumann-BC which is at the coupling boundary -> integration over whole boundary
             return dot(test_functions, self._coupling_bc_expression) * dolfin.ds  # this term has to be added to weak form to add a Neumann BC (see e.g. p. 83ff Langtangen, Hans Petter, and Anders Logg. "Solving PDEs in Python The FEniCS Tutorial Volume I." (2016).)
-        else: #For multiple Neumann BCs integration should only be performed over the respective domain. TODO: fix the problem here
+        else: # For multiple Neumann BCs integration should only be performed over the respective domain.
+            # TODO: fix the problem here
             raise Exception("Boundary markers are not implemented yet")
             return dot(self._coupling_bc_expression, test_functions) * self.dss(boundary_marker)
 
@@ -448,42 +442,20 @@
 
         # sample write data at interface
         x_vert, y_vert = self.extract_coupling_boundary_coordinates()
-        self._write_data = self.convert_fenics_to_precice(write_function, self._mesh_fenics, self._coupling_subdomain)
+        self._write_data = self.convert_fenics_to_precice(write_function)
 
         # communication
-<<<<<<< HEAD
-        self._interface.write_block_scalar_data(self._write_data_id, self._n_vertices, self._vertex_ids, self._write_data)
+        if self._determine_function_type(write_function) == FunctionType.SCALAR:
+            self._interface.write_block_scalar_data(self._write_data_id, self._n_vertices, self._vertex_ids, self._write_data)
+        elif self._determine_function_type(write_function) == FunctionType.VECTOR:
+            self.write_block_data()
+
         max_dt = self._interface.advance(dt)
-        self._interface.read_block_scalar_data(self._read_data_id, self._n_vertices, self._vertex_ids, self._read_data)
-=======
-        if self.function_type(write_function) == FunctionType.SCALAR:
-            self._interface.write_block_scalar_data(self._write_data_id, self._n_vertices, self._vertex_ids, self._write_data)
-        elif self.function_type(write_function) == FunctionType.VECTOR:
-            self.write_block_data()
-            #self._write_data[:,1] = 1
-            #print(self._write_data)
-            #entries = self._write_data.shape[0]
-            #assert(entries == self._n_vertices)
-            #dims = self._write_data.shape[1]
-            #self._write_data = self._write_data.ravel()   #  reshape(entries*dims, order='C')
-            #print(self._write_data)
-            #self._interface.write_block_vector_data(self._write_data_id, self._n_vertices, self._vertex_ids, self._write_data)
-        
-        max_dt = self._interface.advance(dt)
         
         self.read_block_data()
         
-#        if self.function_type(write_function) == FunctionType.SCALAR:
-#            self._interface.read_block_scalar_data(self._read_data_id, self._n_vertices, self._vertex_ids, self._read_data)
-#        
-#        elif self.function_type(write_function) == FunctionType.VECTOR:
-#            self._interface.read_block_vector_data(self._read_data_id, self._n_vertices, self._vertex_ids, self._read_data.ravel())
->>>>>>> 6e540631
-
         # update boundary condition with read data
         self._coupling_bc_expression.update_boundary_data(self._read_data, x_vert, y_vert)
-        #print("Evaluate Force Field at different pionts. Should be [1 0] for Dummies")
-        #print(self._coupling_bc_expression((0,1)))
 
         precice_step_complete = False
 
@@ -496,7 +468,7 @@
             self._interface.fulfilled_action(precice.action_read_iteration_checkpoint())
         else:
             u_n.assign(u_np1)
-            t = new_t = t + dt  # todo the variables new_t, new_n could be saved, by just using t and n below, however I think it improved readability.
+            t = new_t = t + dt  # TODO: the variables new_t, new_n could be saved, by just using t and n below, however I think it improved readability.
             n = new_n = n + 1
 
         if self._interface.is_action_required(precice.action_write_iteration_checkpoint()):
@@ -510,64 +482,64 @@
 
         return t, n, precice_step_complete, max_dt
 
+    def _can_apply_2d_3d_coupling(self):
+        """ In certain situations a 2D-3D coupling is applied. This means that the y-dimension of data and nodes
+        received from preCICE is ignored. If FEniCS sends data to preCICE, the y-dimension of data and node coordinates
+        is set to zero.
+
+        :return: True, if the 2D-3D coupling can be applied
+        """
+        return self._fenics_dimensions == 2 and self._dimensions == 3
+
     def initialize(self, coupling_subdomain, mesh, read_field, write_field, 
                    u_n, dimension=2, t=0, n=0, coupling_marker=0):
         """Initializes remaining attributes. Called once, from the solver.
 
+        :param coupling_subdomain: domain where coupling takes place
+        :param mesh: fenics mesh
         :param read_field: function applied on the read field
         :param write_field: function applied on the write field
-        """
-        print("Initializating the fenics adapter...")
-        
+        :param u_n: initial data for solution
+        :param dimension: problem dimension
+        :param t: starting time
+        :param n: time step n
+        :param coupling_marker: boundary marker, can be used for coupling, multiple Neumann boundary conditions are applied
+        """
         self._fenics_dimensions = dimension
-        
+
+        if self._fenics_dimensions != self._dimensions:
+            logging.warning("fenics_dimension = {} and precice_dimension = {} do not match!".format(self._fenics_dimensions,
+                                                                                            self._dimensions))
+            if self._can_apply_2d_3d_coupling():
+                logging.warning("2D-3D coupling will be applied. Y coordinates of all nodes are set to zero.")
+            else:
+                raise Exception("No proper treatment for dimensional mismatch is implemented. Aborting!")
+
         self.set_coupling_mesh(mesh, coupling_subdomain)
         self.set_read_field(read_field)
         self.set_write_field(write_field)
         self._precice_tau = self._interface.initialize()
-<<<<<<< HEAD
-
-        if self._interface.is_action_required(precice.action_write_initial_data()):
-            self._interface.write_block_scalar_data(self._write_data_id, self._n_vertices, self._vertex_ids, self._write_data)
-            self._interface.fulfilled_action(precice.action_write_initial_data())
-
-        self._interface.initialize_data()
-
-        if self._interface.is_read_data_available():
-            self._interface.read_block_scalar_data(self._read_data_id, self._n_vertices, self._vertex_ids, self._read_data)
-=======
-        
-        self._function_type = self.function_type(write_field)
+        
+        self._function_type = self._determine_function_type(write_field)
         
         if self._interface.is_action_required(precice.action_write_initial_data()):
             self.write_block_data()
+            self._interface.fulfilled_action(precice.action_write_initial_data())
                 
         self._interface.initialize_data()
 
         if self._interface.is_read_data_available():
             self.read_block_data()
-#            if self.function_type(read_field) is FunctionType.SCALAR:
-#                self._interface.read_block_scalar_data(self._read_data_id, self._n_vertices, self._vertex_ids, self._read_data)
-#            elif self.function_type(read_field) is FunctionType.VECTOR:
-#                self._interface.read_block_vector_data(self._read_data_id, self._n_vertices, self._vertex_ids, self._read_data.ravel())
-#            else:
-#                raise Exception("Rank of function space is neither 0 nor 1")
-
->>>>>>> 6e540631
+
+        self._interface.initialize_data()
 
         if self._interface.is_action_required(precice.action_write_iteration_checkpoint()):
             self._u_cp = u_n.copy(deepcopy=True)
             self._t_cp = t
             self._n_cp = n
             self._interface.fulfilled_action(precice.action_write_iteration_checkpoint())
-<<<<<<< HEAD
-=======
             
-        #create an integration domain for the coupled boundary
-        self.dss=Measure('ds', domain=mesh, subdomain_data=coupling_marker)
-        print("Initialization successful")
->>>>>>> 6e540631
-
+        self._dss = Measure('ds', domain=mesh, subdomain_data=coupling_marker)
         return self._precice_tau
 
     def is_coupling_ongoing(self):
@@ -592,20 +564,18 @@
 
         if self._dimensions == 2:
             return vertices_x, vertices_y
-        elif self._dimensions == 3 and self._fenics_dimensions==2:
-            # todo this has to be fixed for "proper" 3D coupling. Currently this is a workaround for the coupling of 2D fenics with pseudo 3D openfoam
+        elif self._can_apply_2d_3d_coupling():
             return vertices_x, vertices_z
         else:
             raise Exception("Error: These Dimensions are not supported by the adapter.")
 
-    def function_type(self, function):
+    def _determine_function_type(self, function):
         """ Determines if the function is scalar- or vector-valued based on
         rank evaluation.
         """
-        # TODO: is is better to use FunctionType.SCALAR.value here ?
-        if function.value_rank() == 0: # scalar-valued functions have rank 0 is FEniCS
+        if function.value_rank() == 0:  # scalar-valued functions have rank 0 is FEniCS
             return FunctionType.SCALAR
-        elif function.value_rank() == 1: # vector-valued functions have rank 1 in FEniCS
+        elif function.value_rank() == 1:  # vector-valued functions have rank 1 in FEniCS
             return FunctionType.VECTOR
         else:
             raise Exception("Error determining function type")
@@ -616,7 +586,6 @@
 
     def get_solver_name(self):
         """Returns name of this solver as defined in config file.
-
         :return: Solver name.
         """
         return self._solver_name
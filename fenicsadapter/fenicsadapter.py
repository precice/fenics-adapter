"""
Adapter module to provide an API to simulate partitioned coupled problems with FEniCS as a coupling participant
"""
import numpy as np
from .config import Config
import logging
import precice
from .adapter_core import FunctionType, determine_function_type, convert_fenics_to_precice, \
    get_coupling_boundary_vertices, get_coupling_boundary_edges, get_forces_as_point_sources
<<<<<<< HEAD
from .expression_core import GeneralInterpolationExpression, ExactInterpolationExpression, \
    SegregatedRBFInterpolationExpression
=======
from .expression_core import GeneralInterpolationExpression, SegregatedRBFInterpolationExpression
>>>>>>> b38f4c27
from .solverstate import SolverState
from warnings import warn

logger = logging.getLogger(__name__)
logger.setLevel(level=logging.INFO)


class Adapter:
    """
    This adapter class provides an interface to the preCICE coupling library for setting up a coupling case which has
    FEniCS as a participant for 2D problems.
    The user can create and manage a dolfin.UserExpression and/or dolfin.PointSource at the coupling boundary.
    Reading data from preCICE and writing data to preCICE is also managed via functions of this class.
    If the user wants to perform implicit coupling then a steering mechanism for checkpointing is also provided.

    For more information on setting up a coupling case using dolfin.UserExpression at the coupling boundary please have
    a look at this tutorial:
    https://github.com/precice/tutorials/tree/master/HT/partitioned-heat/fenics-fenics

    For more information on setting up a coupling case using dolfin.PointSource at the coupling boundary please have a
    look at this tutorial:
    https://github.com/precice/tutorials/tree/master/FSI/flap_perp/OpenFOAM-FEniCS
    """
    def __init__(self, adapter_config_filename='precice-adapter-config.json'):
        """
        Constructor of Adapter class.

        Parameters
        ----------
        adapter_config_filename : string
            Name of the JSON adapter configuration file (to be provided by the user)
        """

        self._config = Config(adapter_config_filename)

        self._interface = precice.Interface(self._config.get_participant_name(), self._config.get_config_file_name(), 0, 1)

        # FEniCS related quantities
        self._fenics_dimensions = None
        self._function_space = None  # initialized later

        # coupling mesh related quantities
        self._coupling_mesh_vertices = None  # initialized later
        self._vertex_ids = None  # initialized later

        # read data related quantities (read data is read by use to FEniCS from preCICE)
        self._read_function_type = None  # stores whether read function is scalar or vector valued

        # Interpolation strategy as provided by the user
        if self._config.get_interpolation_expression_type() == "cubic_spline":
<<<<<<< HEAD
            self._my_expression = ExactInterpolationExpression
            print("Using cubic spline interpolation.")
            warn("Recommended to use rbf_segregated instead.")
=======
            raise Exception("cubic_spline has been removed in https://github.com/precice/fenics-adapter/pull/83. "
                            "Please use rbf_segregated.")
>>>>>>> b38f4c27
        elif self._config.get_interpolation_expression_type() == "rbf":
            self._my_expression = GeneralInterpolationExpression
            print("Using RBF interpolation")
        elif self._config.get_interpolation_expression_type() == "rbf_segregated":
            self._my_expression = SegregatedRBFInterpolationExpression
            print("Using segregated RBF interpolation")
        else:
            warn("No valid interpolation strategy entered. It is assumed that the user does not wish to use FEniCS Expressions on the coupling boundary.")

        # Solver state used by the Adapter internally to handle checkpointing
        self._checkpoint = None

        # Dirichlet boundary for FSI Simulations
        self._Dirichlet_Boundary = None  # stores a dirichlet boundary (if provided)

        # Necessary bools for enforcing proper control flow / warnings to user
        self._first_advance_done = False
        self._apply_2d_3d_coupling = False

    def create_coupling_expression(self):
        """
        Creates a FEniCS Expression in the form of an object of class GeneralInterpolationExpression or
        ExactInterpolationExpression. The adapter will hold this object till the coupling is on going.

        Returns
        -------
        coupling_expression : Object of class dolfin.functions.expression.Expression
            Reference to object of class GeneralInterpolationExpression or ExactInterpolationExpression.
        """

        if not (self._read_function_type is FunctionType.SCALAR or self._read_function_type is FunctionType.VECTOR):
            raise Exception("No valid read_function is provided in initialization. Cannot create coupling expression")

        try:  # works with dolfin 1.6.0
            # element information must be provided, else DOLFIN assumes scalar function
            coupling_expression = self._my_expression(element=self._function_space.ufl_element())
        except (TypeError, KeyError):  # works with dolfin 2017.2.0
            coupling_expression = self._my_expression(element=self._function_space.ufl_element(), degree=0)

        coupling_expression.set_function_type(self._read_function_type)

        return coupling_expression

    def update_coupling_expression(self, coupling_expression, data):
        """
        Updates the given FEniCS Expression using provided data. The boundary data is updated.
        User needs to explicitly call this function in each time step.

        Parameters
        ----------
        coupling_expression : Object of class dolfin.functions.expression.Expression
            Reference to object of class GeneralInterpolationExpression or ExactInterpolationExpression.
        data : dict_like
            The coupling data. A dictionary containing nodal data with vertex coordinates as key and associated data as
            value.
        """
        assert (self._fenics_dimensions == 2), \
            "Only 2D FEniCS solvers are supported. See https://github.com/precice/fenics-adapter/issues/1."

        for v in data.keys():
            assert (len(v) == self._fenics_dimensions), \
                "Dimension of all provided vertices must be equal to dimension of FEniCS solver. Dimension = {} and " \
                "received vertex {}".format(self._fenics_dimensions, v)

        vertices = np.array(list(data.keys()))
        nodal_data = np.array(list(data.values()))
        coupling_expression.update_boundary_data(nodal_data, vertices[:, 0], vertices[:, 1])

    def get_point_sources(self, data):
        """
        Update values of point sources using data.

        Parameters
        ----------
        data : dict_like
            The coupling data. A dictionary containing nodal data with vertex coordinates as key and associated data as
            value.

        Returns
        -------
        x_forces : list
            List containing X component of forces with reference to respective point sources on the coupling interface.
        y_forces : list
            List containing Y component of forces with reference to respective point sources on the coupling interface.
        """
        assert (self._read_function_type is FunctionType.VECTOR), \
            "PointSources only supported for vector valued read data."

        for v in data.keys():
            assert (len(v) == self._fenics_dimensions), \
                "Dimension of all provided vertices must be equal to dimension of FEniCS solver. Dimension = {} and " \
                "received vertex {}".format(self._fenics_dimensions, v)

        vertices = np.array(list(data.keys()))
        nodal_data = np.array(list(data.values()))
        if self._apply_2d_3d_coupling:
            # append zeros in z dimension for processing internally
            vector_of_zeros = np.zeros((vertices.shape[0], 1))
            vertices = np.hstack([vertices, vector_of_zeros])
            nodal_data = np.hstack([nodal_data, vector_of_zeros])

        return get_forces_as_point_sources(self._Dirichlet_Boundary, self._function_space, vertices, nodal_data,
                                           z_dead=self._apply_2d_3d_coupling)

    def read_data(self):
        """
        Read data from preCICE. Data is generated depending on the type of the read function (Scalar or Vector).
        For a scalar read function the data is a numpy array with shape (N) where N = number of coupling vertices
        For a vector read function the data is a numpy array with shape (N, D) where
        N = number of coupling vertices and D = dimensions of FEniCS setup

        Note: For quasi 2D-3D coupled simulation (FEniCS participant is 2D) the Z-component of the data and vertices
        is deleted.

        Returns
        -------
        data : dict_like
            The coupling data. A dictionary containing nodal data with vertex coordinates as key and associated data as
            value.
        """
        read_data_id = self._interface.get_data_id(self._config.get_read_data_name(),
                                                   self._interface.get_mesh_id(self._config.get_coupling_mesh_name()))

        if self._read_function_type is FunctionType.SCALAR:
            read_data = self._interface.read_block_scalar_data(read_data_id, self._vertex_ids)
            if self._fenics_dimensions == self._interface.get_dimensions():
                vertices = self._coupling_mesh_vertices
            elif self._apply_2d_3d_coupling:
                vertices = np.zeros((n_vertices, dims - 1))
                vertices[:, 0] = self._coupling_mesh_vertices[:, 0]
                vertices[:, 1] = self._coupling_mesh_vertices[:, 1]
                # z is the dead direction so the data is not transferred to vertices
                assert (np.sum(np.abs(self._coupling_mesh_vertices[:, 2])) < 1e-10)
            else:
                raise Exception("Dimensions do not match.")
        elif self._read_function_type is FunctionType.VECTOR:
            if self._fenics_dimensions == self._interface.get_dimensions():
                read_data = self._interface.read_block_vector_data(read_data_id, self._vertex_ids)
                vertices = self._coupling_mesh_vertices
            elif self._apply_2d_3d_coupling:
                precice_read_data = self._interface.read_block_vector_data(read_data_id, self._vertex_ids)
                n_vertices, dims = precice_read_data.shape
                read_data = np.zeros((n_vertices, dims-1))
                read_data[:, 0] = precice_read_data[:, 0]
                read_data[:, 1] = precice_read_data[:, 1]

                vertices = np.zeros((n_vertices, dims - 1))
                vertices[:, 0] = self._coupling_mesh_vertices[:, 0]
                vertices[:, 1] = self._coupling_mesh_vertices[:, 1]
                # z is the dead direction so the data is not transferred to read_data array and vertices
                assert (np.sum(np.abs(precice_read_data[:, 2])) < 1e-10)
                assert (np.sum(np.abs(self._coupling_mesh_vertices[:, 2])) < 1e-10)
            else:
                raise Exception("Dimensions do not match.")
        else:
            raise Exception("Rank of function space is neither 0 nor 1")

        return {tuple(key): value for key, value in zip(vertices, read_data)}

    def write_data(self, write_function):
        """
        Writes data to preCICE. Depending on the dimensions of the simulation (2D-3D Coupling, 2D-2D coupling or
        Scalar/Vector write function) write_data is first converted into a format needed for preCICE.

        Parameters
        ----------
        write_function : Object of class dolfin.functions.function.Function
            A FEniCS function consisting of the data which this participant will write to preCICE in every time step.
        """
        w_func = write_function.copy()
        # making sure that the FEniCS function provided by the user is not directly accessed by the Adapter
        assert(w_func != write_function)

        write_function_type = determine_function_type(w_func)
        assert (write_function_type in list(FunctionType))

        write_data = convert_fenics_to_precice(w_func, self._coupling_mesh_vertices)

        write_data_id = self._interface.get_data_id(self._config.get_write_data_name(),
                                                    self._interface.get_mesh_id(self._config.get_coupling_mesh_name()))

        n_vertices, _ = self._coupling_mesh_vertices.shape

        if write_function_type is FunctionType.SCALAR:
            self._interface.write_block_scalar_data(write_data_id, self._vertex_ids, write_data)
        elif write_function_type is FunctionType.VECTOR:
            if self._apply_2d_3d_coupling:
                # in 2d-3d coupling z dimension is set to zero
                precice_write_data = np.column_stack((write_data[:, 0], write_data[:, 1], np.zeros(n_vertices)))
                assert (precice_write_data.shape[0] == n_vertices and
                        precice_write_data.shape[1] == self._interface.get_dimensions())
                self._interface.write_block_vector_data(write_data_id, self._vertex_ids, precice_write_data)
            elif self._fenics_dimensions == self._interface.get_dimensions():
                self._interface.write_block_vector_data(write_data_id, self._vertex_ids, write_data)
            else:
                raise Exception("Dimensions of FEniCS problem and coupling configuration do not match.")
        else:
            raise Exception("write_function provided is neither VECTOR nor SCALAR type")

    def initialize(self, coupling_subdomain, mesh, function_space, write_function=None, fixed_boundary=None):
        """
        Initializes the coupling interface and sets up the mesh in preCICE. Allows to initialize data on coupling interface.

        Parameters
        ----------
        coupling_subdomain : Object of class dolfin.cpp.mesh.SubDomain
            SubDomain of mesh which is the physical coupling boundary.
        mesh : Object of class dolfin.cpp.mesh.Mesh
            SubDomain of mesh of the complete region.
        function_space : Object of class dolfin.functions.functionspace.FunctionSpace
            Function space on which the finite element formulation of the problem lives.
        write_function : Object of class dolfin.functions.function.Function
            FEniCS function related to the quantity to be written by FEniCS during each coupling iteration.
        fixed_boundary : Object of class dolfin.fem.bcs.AutoSubDomain
            SubDomain consisting of a fixed boundary condition. For example in FSI cases usually the solid body
            is fixed at one end (fixed end of a flexible beam).

        Returns
        -------
        dt : double
            Recommended time step value from preCICE.
        """

        coords = function_space.tabulate_dof_coordinates()
        _, self._fenics_dimensions = coords.shape

        if fixed_boundary:
            self._Dirichlet_Boundary = fixed_boundary

        if self._fenics_dimensions != 2:
            raise Exception("Currently the fenics-adapter only supports 2D cases")

        if self._fenics_dimensions != self._interface.get_dimensions():
            logger.warning("fenics_dimension = {} and precice_dimension = {} do not match!".format(
                self._fenics_dimensions, self._interface.get_dimensions()))

            if self._fenics_dimensions == 2 and self._interface.get_dimensions() == 3:
                logger.warning("2D-3D coupling will be applied. Z coordinates of all nodes will be set to zero.")
                self._apply_2d_3d_coupling = True
            else:
                raise Exception("fenics_dimension = {}, precice_dimension = {}. "
                                "No proper treatment for dimensional mismatch is implemented. Aborting!".format(
                    self._fenics_dimensions, self._interface.get_dimensions()))

        fenics_vertices, self._coupling_mesh_vertices = get_coupling_boundary_vertices(
            mesh, coupling_subdomain, self._fenics_dimensions, self._interface.get_dimensions())

        # Set up mesh in preCICE
        self._vertex_ids = self._interface.set_mesh_vertices(self._interface.get_mesh_id(
            self._config.get_coupling_mesh_name()), self._coupling_mesh_vertices)

        # Define a mapping between coupling vertices and their IDs in preCICE
        id_mapping = dict()
        n_vertices, _ = self._coupling_mesh_vertices.shape
        for i in range(n_vertices):
            id_mapping[fenics_vertices[i].global_index()] = self._vertex_ids[i]

        edge_vertex_ids1, edge_vertex_ids2 = get_coupling_boundary_edges(mesh, coupling_subdomain, id_mapping)

        # Set mesh edges in preCICE to allow nearest-projection mapping
        for i in range(len(edge_vertex_ids1)):
            assert (edge_vertex_ids1[i] != edge_vertex_ids2[i])
            self._interface.set_mesh_edge(self._interface.get_mesh_id(self._config.get_coupling_mesh_name()),
                                          edge_vertex_ids1[i], edge_vertex_ids2[i])

        # Set read functionality parameters
        self._read_function_type = determine_function_type(function_space)
        self._function_space = function_space

        precice_dt = self._interface.initialize()

        if self._interface.is_action_required(precice.action_write_initial_data()):
            if not write_function:
                raise Exception("Non-standard initialization requires a write_function")
            self.write_data(write_function)
            self._interface.mark_action_fulfilled(precice.action_write_initial_data())

        self._interface.initialize_data()

        return precice_dt

    def store_checkpoint(self, user_u, t, n):
        """
        Defines an object of class SolverState which stores the current state of the variable and the time stamp.

        Parameters
        ----------
        user_u : FEniCS Function
            Current state of the physical variable of interest for this participant.
        t : double
            Current simulation time.
        n : int
            Current time window (iteration) number.
        """
        if self._first_advance_done:
            assert (self.is_time_window_complete())

        logger.debug("Store checkpoint")
        my_u = user_u.copy()
        # making sure that the FEniCS function provided by user is not directly accessed by the Adapter
        assert (my_u != user_u)
        self._checkpoint = SolverState(my_u, t, n)
        self._interface.mark_action_fulfilled(self.action_write_iteration_checkpoint())

    def retrieve_checkpoint(self):
        """
        Resets the FEniCS participant state to the state of the stored checkpoint.

        Returns
        -------
        u : FEniCS Function
            Current state of the physical variable of interest for this participant.
        t : double
            Current simulation time.
        n : int
            Current time window (iteration) number.
        """
        assert (not self.is_time_window_complete())
        logger.debug("Restore solver state")
        self._interface.mark_action_fulfilled(self.action_read_iteration_checkpoint())
        return self._checkpoint.get_state()

    def advance(self, dt):
        """
        Advances coupling in preCICE.

        Parameters
        ----------
        dt : double
            Length of timestep used by the solver.

        Notes
        -----
        Refer advance() in https://github.com/precice/python-bindings/blob/develop/precice.pyx

        Returns
        -------
        max_dt : double
            Maximum length of timestep to be computed by solver.
        """
        self._first_advance_done = True
        max_dt = self._interface.advance(dt)
        return max_dt

    def finalize(self):
        """
        Completes the coupling interface execution. To be called at the end of the simulation.

        Notes
        -----
        Refer finalize() in https://github.com/precice/python-bindings/blob/develop/precice.pyx
        """
        self._interface.finalize()

    def get_participant_name(self):
        """
        Returns
        -------
        participant_name : string
            Name of the participant.
        """
        return self._config.get_participant_name()

    def is_coupling_ongoing(self):
        """
        Checks if the coupled simulation is still ongoing.

        Notes
        -----
        Refer is_coupling_ongoing() in https://github.com/precice/python-bindings/blob/develop/precice.pyx

        Returns
        -------
        tag : bool
            True if coupling is still going on and False if coupling has finished.
        """
        return self._interface.is_coupling_ongoing()

    def is_time_window_complete(self):
        """
        Tag to check if implicit iteration has converged.

        Notes
        -----
        Refer is_time_window_complete() in https://github.com/precice/python-bindings/blob/develop/precice.pyx

        Returns
        -------
        tag : bool
            True if implicit coupling in the time window has converged and False if not converged yet.
        """
        return self._interface.is_time_window_complete()

    def is_action_required(self, action):
        """
        Tag to check if a particular preCICE action is required.

        Parameters
        ----------
        action : string
            Name of the preCICE action.

        Notes
        -----
        Refer is_action_required(action) in https://github.com/precice/python-bindings/blob/develop/precice.pyx

        Returns
        -------
        tag : bool
            True if action is required and False if action is not required.
        """
        return self._interface.is_action_required(action)

    def action_write_iteration_checkpoint(self):
        """
        Get name of action to convey to preCICE that a checkpoint has been written.

        Notes
        -----
        Refer action_write_iteration_checkpoint() in https://github.com/precice/python-bindings/blob/develop/precice.pyx

        Returns
        -------
        action : string
            Name of action related to writing a checkpoint.
        """
        return precice.action_write_iteration_checkpoint()

    def action_read_iteration_checkpoint(self):
        """
        Get name of action to convey to preCICE that a checkpoint has been read and the state of the system has been
        restored to that checkpoint.

        Notes
        -----
        Refer action_read_iteration_checkpoint() in https://github.com/precice/python-bindings/blob/develop/precice.pyx

        Returns
        -------
        action : string
            Name of action related to reading a checkpoint.
        """
        return precice.action_read_iteration_checkpoint()<|MERGE_RESOLUTION|>--- conflicted
+++ resolved
@@ -7,12 +7,7 @@
 import precice
 from .adapter_core import FunctionType, determine_function_type, convert_fenics_to_precice, \
     get_coupling_boundary_vertices, get_coupling_boundary_edges, get_forces_as_point_sources
-<<<<<<< HEAD
-from .expression_core import GeneralInterpolationExpression, ExactInterpolationExpression, \
-    SegregatedRBFInterpolationExpression
-=======
 from .expression_core import GeneralInterpolationExpression, SegregatedRBFInterpolationExpression
->>>>>>> b38f4c27
 from .solverstate import SolverState
 from warnings import warn
 
@@ -63,14 +58,8 @@
 
         # Interpolation strategy as provided by the user
         if self._config.get_interpolation_expression_type() == "cubic_spline":
-<<<<<<< HEAD
-            self._my_expression = ExactInterpolationExpression
-            print("Using cubic spline interpolation.")
-            warn("Recommended to use rbf_segregated instead.")
-=======
             raise Exception("cubic_spline has been removed in https://github.com/precice/fenics-adapter/pull/83. "
                             "Please use rbf_segregated.")
->>>>>>> b38f4c27
         elif self._config.get_interpolation_expression_type() == "rbf":
             self._my_expression = GeneralInterpolationExpression
             print("Using RBF interpolation")
@@ -199,6 +188,7 @@
             if self._fenics_dimensions == self._interface.get_dimensions():
                 vertices = self._coupling_mesh_vertices
             elif self._apply_2d_3d_coupling:
+                n_vertices, dims = read_data.shape
                 vertices = np.zeros((n_vertices, dims - 1))
                 vertices[:, 0] = self._coupling_mesh_vertices[:, 0]
                 vertices[:, 1] = self._coupling_mesh_vertices[:, 1]

--- conflicted
+++ resolved
@@ -103,23 +103,11 @@
         ## numerics
         self._precice_tau = None
 
-<<<<<<< HEAD
         ## checkpointing
         self._u_cp = None  # checkpoint for temperature inside domain
         self._t_cp = None  # time of the checkpoint
         self._n_cp = None  # timestep of the checkpoint
 
-    def configure(self, participant, precice_config_file, mesh, write_data, read_data):
-        self._solver_name = participant
-        self._interface = PySolverInterface.PySolverInterface(self._solver_name, 0, 1)
-        self._interface.configure(precice_config_file)
-        self._dimensions = self._interface.getDimensions()
-        self._mesh_name = mesh
-        self._write_data_name = write_data
-        self._read_data_name = read_data
-
-=======
->>>>>>> 7411a5d0
     def convert_fenics_to_precice(self, data, mesh, subdomain):
         """Converts FEniCS data of type dolfin.Function into
         Numpy array for all x and y coordinates on the boundary.
@@ -220,10 +208,8 @@
         self.create_coupling_boundary_condition()
         return self._coupling_bc_expression * test_functions * dolfin.ds  # this term has to be added to weak form to add a Neumann BC (see e.g. p. 83ff Langtangen, Hans Petter, and Anders Logg. "Solving PDEs in Python The FEniCS Tutorial Volume I." (2016).)
 
-<<<<<<< HEAD
     def advance(self, write_function, u_np1, u_n, t, dt, n):
-        """
-        Calls preCICE advance function using PySolverInterface and manages checkpointing. 
+        """Calls preCICE advance function using PySolverInterface and manages checkpointing.
         The solution u_n is updated by this function via call-by-reference. The corresponding values for t and n are returned.
         
         This means:
@@ -238,15 +224,8 @@
         :param n: current timestep
         :return: return starting time t and timestep n for next FEniCS solver iteration. u_n is updated by advance correspondingly. 
         """
+
         # sample write data at interface
-=======
-    def advance(self, write_function, dt):
-        """Advances the simulation. Called from within the simulation loop in
-         the solver.
-
-        :return: False if reading of the checkpoint is requried, otherwise True
-        """
->>>>>>> 7411a5d0
         x_vert, y_vert = self.extract_coupling_boundary_coordinates()
         self._write_data = self.convert_fenics_to_precice(write_function, self._mesh_fenics, self._coupling_subdomain)
 
@@ -268,7 +247,6 @@
             n = self._n_cp
             self._interface.fulfilledAction(PySolverInterface.PyActionReadIterationCheckpoint())
         else:
-<<<<<<< HEAD
             u_n.assign(u_np1)
             t = new_t = t + dt  # todo the variables new_t, new_n could be saved, by just using t and n below, however I think it improved readability.
             n = new_n = n + 1
@@ -285,16 +263,11 @@
         return t, n, precice_step_complete, max_dt
 
     def initialize(self, coupling_subdomain, mesh, read_field, write_field, u_n, t=0, n=0):
-=======
-            return True
-
-    def initialize(self, coupling_subdomain, mesh, read_field, write_field):
         """Initializes remaining attributes. Called once, from the solver.
 
         :param read_field: function applied on the read field
         :param write_field: function applied on the write field
         """
->>>>>>> 7411a5d0
         self.set_coupling_mesh(mesh, coupling_subdomain)
         self.set_read_field(read_field)
         self.set_write_field(write_field)
@@ -318,24 +291,12 @@
         return self._precice_tau
 
     def is_coupling_ongoing(self):
-<<<<<<< HEAD
-        return self._interface.isCouplingOngoing()
-=======
         """Determines whether simulation should continue. Called from the
         simulation loop in the solver.
 
         :return: True if the coupling is ongoing, False otherwise
         """
-        if self._interface.isCouplingOngoing():
-            if self._interface.isActionRequired(PySolverInterface.PyActionWriteIterationCheckpoint()):
-                # We do not require proper checkpointing for the FEniCS examples we are currently dealing with.
-                # do nothing
-                # @todo: checkpointing is a bit strange at this place, either name function differently (is_coupling_ongoing_and_checkpoint) or create a new pair of functions (write_checkpoint/read_checkpoint)
-                self._interface.fulfilledAction(PySolverInterface.PyActionWriteIterationCheckpoint())
-            return True
-        else:
-            return False
->>>>>>> 7411a5d0
+        return self._interface.isCouplingOngoing()
 
     def extract_coupling_boundary_coordinates(self):
         """Extracts the coordinates of vertices that lay on the boundary. 3D

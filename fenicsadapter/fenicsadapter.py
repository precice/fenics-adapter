--- conflicted
+++ resolved
@@ -11,10 +11,6 @@
 from .config import Config
 
 import fenicsadapter.waveform_bindings
-<<<<<<< HEAD
-
-=======
->>>>>>> 812431c9
 
 class CustomExpression(UserExpression):
     """Creates functional representation (for FEniCS) of nodal data
@@ -47,11 +43,11 @@
             return f(x[0], x[1], x[2])
 
     def lin_interpol(self, x):
-        f = interp1d(self._coords_y, self._vals, bounds_error=False, fill_value="extrapolate")
-        return f(x[1])
+        f = interp1d(self._coords_x, self._vals)
+        return f(x.x())
 
     def eval(self, value, x):
-        value[0] = self.lin_interpol(x)
+        value[0] = self.rbf_interpol(x)
 
 
 class Adapter:
@@ -67,10 +63,7 @@
         self._solver_name = self._config.get_solver_name()
 
         self._interface = fenicsadapter.waveform_bindings.WaveformBindings(self._solver_name, 0, 1)
-<<<<<<< HEAD
         self._interface.configure_waveform_relaxation(adapter_config_filename)
-=======
->>>>>>> 812431c9
         self._interface.configure(self._config.get_config_file_name())
         self._dimensions = self._interface.get_dimensions()
 
@@ -78,52 +71,19 @@
         self._mesh_fenics = None  # initialized later
         self._coupling_bc_expression = None  # initialized later
 
-<<<<<<< HEAD
         # coupling mesh related quantities
         self._coupling_mesh_vertices = None  # initialized later
-        self._mesh_name = self._config.get_coupling_mesh_name()
-        self._mesh_id = self._interface.getMeshID(self._mesh_name)
-        self._vertex_ids = None  # initialized later
-        self._n_vertices = None  # initialized later
-=======
-        ## multirate time stepping
-        self._N_this = self._config._N_this  # number of timesteps in this window, by default: no WR
-        self._N_other = self._config._N_other  # number of timesteps in other window
-        self._substep_counter = 0  # keeps track of number of substeps performed in window
-        self._window_time = 0  # keeps track of window time
-
-        ## coupling mesh related quantities
-        self._coupling_mesh_vertices = None # initialized later
         self._mesh_name = self._config.get_coupling_mesh_name()
         self._mesh_id = self._interface.get_mesh_id(self._mesh_name)
         self._vertex_ids = None # initialized later
         self._n_vertices = None # initialized later
->>>>>>> 812431c9
 
         # write data related quantities (write data is written by this solver to preCICE)
         self._write_data_name = self._config.get_write_data_name()
-<<<<<<< HEAD
-=======
-        if self._waveform_relaxation_is_used():
-            self._write_data_id = []
-            for i in range(self._N_this + 1):
-                self._write_data_id.append(self._interface.get_data_id(self._write_data_name[i], self._mesh_id))
-        else:
-            self._write_data_id = self._interface.get_data_id(self._write_data_name, self._mesh_id)
->>>>>>> 812431c9
         self._write_data = None
 
         # read data related quantities (read data is read by this solver from preCICE)
         self._read_data_name = self._config.get_read_data_name()
-<<<<<<< HEAD
-=======
-        if self._waveform_relaxation_is_used():
-            self._read_data_id = []
-            for i in range(self._N_other + 1):
-                self._read_data_id.append(self._interface.get_data_id(self._read_data_name[i], self._mesh_id))
-        else:
-            self._read_data_id = self._interface.get_data_id(self._read_data_name, self._mesh_id)
->>>>>>> 812431c9
         self._read_data = None
 
         # numerics
@@ -133,23 +93,6 @@
         self._u_cp = None  # checkpoint for temperature inside domain
         self._t_cp = None  # time of the checkpoint
         self._n_cp = None  # timestep of the checkpoint
-
-    def _window_size(self):
-        return self._precice_tau
-
-    def _reset_window_counters(self):
-        self._substep_counter = 0
-        self._window_time = 0
-
-    def _waveform_relaxation_is_used(self):
-        if self._N_this and self._N_this > 0 and self._N_other and self._N_other > 0:  # N_this and N_other are set, we want to use Waveform relaxation
-            return True
-        elif self._N_this:
-            assert (self._N_this > 0)  # if key is defined, it has to be greater 0
-        elif self._N_other:
-            assert (self._N_other > 0)  # if key is defined, it has to be greater 0
-        else:
-            return False
 
     def convert_fenics_to_precice(self, data, mesh, subdomain):
         """Converts FEniCS data of type dolfin.Function into
@@ -211,13 +154,7 @@
 
         :param write_function_init: function on the write field
         """
-        if self._waveform_relaxation_is_used():
-            for i in range(self._N_this + 1):
-                self._write_data.append(self.convert_fenics_to_precice(write_function_init, self._mesh_fenics, self._coupling_subdomain))
-            self._write_data[0] = None  # todo: nonsense code
-            assert (self._write_data.__len__() == self._N_this + 1)
-        else:
-            self._write_data = self.convert_fenics_to_precice(write_function_init, self._mesh_fenics, self._coupling_subdomain)
+        self._write_data = self.convert_fenics_to_precice(write_function_init, self._mesh_fenics, self._coupling_subdomain)
 
     def set_read_field(self, read_function_init):
         """Sets the read field. Called by initalize() function at the
@@ -225,13 +162,7 @@
 
         :param read_function_init: function on the read field
         """
-        if self._waveform_relaxation_is_used():
-            for i in range(self._N_other + 1):
-                self._read_data.append(self.convert_fenics_to_precice(read_function_init, self._mesh_fenics, self._coupling_subdomain))
-            self._read_data[0] = None  # todo: nonsense code
-            assert (self._read_data.__len__() == self._N_other + 1)
-        else:
-            self._read_data = self.convert_fenics_to_precice(read_function_init, self._mesh_fenics, self._coupling_subdomain)
+        self._read_data = self.convert_fenics_to_precice(read_function_init, self._mesh_fenics, self._coupling_subdomain)
 
     def create_coupling_boundary_condition(self):
         """Creates the coupling boundary conditions using CustomExpression."""
@@ -242,14 +173,7 @@
         except (TypeError, KeyError):  # works with dolfin 2017.2.0
             self._coupling_bc_expression = CustomExpression(degree=0)
 
-<<<<<<< HEAD
         self._coupling_bc_expression.set_boundary_data(self._read_data, x_vert, y_vert)
-=======
-        if self._waveform_relaxation_is_used():
-            self._coupling_bc_expression.set_boundary_data(self._read_data[-1], x_vert, y_vert)
-        else:
-            self._coupling_bc_expression.set_boundary_data(self._read_data, x_vert, y_vert)
->>>>>>> 812431c9
 
     def create_coupling_dirichlet_boundary_condition(self, function_space):
         """Creates the coupling Dirichlet boundary conditions using
@@ -270,58 +194,6 @@
         """
         self.create_coupling_boundary_condition()
         return self._coupling_bc_expression * test_functions * dolfin.ds  # this term has to be added to weak form to add a Neumann BC (see e.g. p. 83ff Langtangen, Hans Petter, and Anders Logg. "Solving PDEs in Python The FEniCS Tutorial Volume I." (2016).)
-
-    def _window_is_completed(self):
-        print("## window status:")
-        print(self._window_size())
-        print(self._window_time)
-        print("##")
-        if self._window_size() <= self._window_time:
-            assert (self._substep_counter == self._N_this)
-            assert (self._window_time == self._precice_tau)
-            return True
-        else:
-            assert (self._substep_counter < self._N_this)
-            return False
-
-    def _do_interpolation(self, data, window_time):
-        # this is currently a very limited dummy implementation
-
-        # todo support "real" multirate, then remove following assertion
-        assert(self._N_this == self._N_other)  # if self._N_this == self._N_other, we can assume that self._write_data = self._read_data and do not have to interpolate
-
-        # todo support sampling data at arbitrary times
-        assert(window_time * self._N_this % self._window_size() == 0)  # sampling time is exactly aligned with substep
-
-        id_sample_at = round(window_time / self._window_size() * self._N_this)
-
-        return data[id_sample_at]
-
-    def _perform_substep(self, write_function, t, dt, n):
-        x_vert, y_vert = self.extract_coupling_boundary_coordinates()
-        # increase counters and window time
-        self._window_time += dt
-        self._substep_counter += 1
-        assert(self._substep_counter > 0)
-        assert(self._window_time / dt == self._substep_counter)  # we only support non-adaptive time stepping. Therefore i*dt == window time!
-        assert(self._substep_counter <= self._N_this)
-
-        # perform temporal interpolation on interface mesh
-        interpolated_data = self._do_interpolation(self._read_data,
-                                                   self._window_time)  # todo interpolate from other's time grid to this' time grid
-        # store interface write data
-        self._write_data[-1] = self.convert_fenics_to_precice(write_function, self._mesh_fenics, self._coupling_subdomain)  # todo HARDCODED!
-        #self._write_data[self._substep_counter] = self.convert_fenics_to_precice(write_function, self._mesh_fenics, self._coupling_subdomain)  # todo should use this line
-
-        # update interface read data
-        self._coupling_bc_expression.update_boundary_data(self._read_data[-1], x_vert, y_vert)  # todo HARDCODED!
-        #self._coupling_bc_expression.update_boundary_data(interpolated_data, x_vert, y_vert)  # todo should use this line
-
-        t += dt
-        n += 1
-        success = True
-        
-        return t, n, success
 
     def advance(self, write_function, u_np1, u_n, t, dt, n):
         """Calls preCICE advance function using precice and manages checkpointing.
@@ -340,103 +212,37 @@
         :return: return starting time t and timestep n for next FEniCS solver iteration. u_n is updated by advance correspondingly.
         """
 
-<<<<<<< HEAD
         # communication
         x_vert, y_vert = self.extract_coupling_boundary_coordinates()
         self._write_data = self.convert_fenics_to_precice(write_function, self._mesh_fenics, self._coupling_subdomain)
-        self._interface.writeBlockScalarData(self._write_data_name, self._mesh_id, self._n_vertices, self._vertex_ids, self._write_data, t+dt)
+        self._interface.write_block_scalar_data(self._write_data_name, self._mesh_id, self._n_vertices, self._vertex_ids, self._write_data, t+dt)
         max_dt = self._interface.advance(dt)
-        self._interface.readBlockScalarData(self._read_data_name, self._mesh_id, self._n_vertices, self._vertex_ids, self._read_data, t+dt)
+        self._interface.read_block_scalar_data(self._read_data_name, self._mesh_id, self._n_vertices, self._vertex_ids, self._read_data, t+dt)
         self._coupling_bc_expression.update_boundary_data(self._read_data, x_vert, y_vert)  # TODO: this should go somewhere inside _perform_substep, however, if we do not use Waveform relaxation, we have to run the command after calling advance and readBlockScalarData
 
         precice_step_complete = False
         
         # checkpointing
-        if self._interface.isActionRequired(fenicsadapter.waveform_bindings.PyActionReadIterationCheckpoint()):
+        if self._interface.is_action_required(fenicsadapter.waveform_bindings.action_read_iteration_checkpoint()):
             # continue FEniCS computation from checkpoint
             u_n.assign(self._u_cp)  # set u_n to value of checkpoint
             t = self._t_cp
             n = self._n_cp
-            self._interface.fulfilledAction(fenicsadapter.waveform_bindings.PyActionReadIterationCheckpoint())
+            self._interface.fulfilled_action(fenicsadapter.waveform_bindings.action_read_iteration_checkpoint())
         else:
             u_n.assign(u_np1)
             t = new_t = t + dt  # todo the variables new_t, new_n could be spared, by just using t and n below, however I think it improved readability.
             n = new_n = n + 1
 
-        if self._interface.isActionRequired(fenicsadapter.waveform_bindings.PyActionWriteIterationCheckpoint()):
+        if self._interface.is_action_required(fenicsadapter.waveform_bindings.action_write_iteration_checkpoint()):
             # continue FEniCS computation with u_np1
             # update checkpoint
             self._u_cp.assign(u_np1)
             self._t_cp = new_t
             self._n_cp = new_n
-            self._interface.fulfilledAction(fenicsadapter.waveform_bindings.PyActionWriteIterationCheckpoint())
+            self._interface.fulfilled_action(fenicsadapter.waveform_bindings.action_write_iteration_checkpoint())
             precice_step_complete = True
 
-=======
-        if self._waveform_relaxation_is_used():
-            t, n, success = self._perform_substep(write_function, t, dt, n)
-
-        if not self._waveform_relaxation_is_used() or self._window_is_completed():  # window completed
-            precice_step_complete = False
-
-            # communication
-            if self._waveform_relaxation_is_used():
-                for i in range(1, self._N_this + 1):  # todo should start at 0
-                    self._interface.write_block_scalar_data(self._write_data_id[i], self._n_vertices, self._vertex_ids, self._write_data[i])
-            else:
-                x_vert, y_vert = self.extract_coupling_boundary_coordinates()
-                self._write_data = self.convert_fenics_to_precice(write_function, self._mesh_fenics, self._coupling_subdomain)
-                self._interface.write_block_scalar_data(self._write_data_id, self._n_vertices, self._vertex_ids, self._write_data)
-            max_dt = self._interface.advance(dt)
-            if self._waveform_relaxation_is_used():
-                for i in range(1, self._N_other + 1):  # todo should start at 0
-                    self._interface.read_block_scalar_data(self._read_data_id[i], self._n_vertices, self._vertex_ids, self._read_data[i])
-                assert(False)  # TODO possible reason for bug here? Should we update the coupling bc at this point?
-            else:
-                self._interface.read_block_scalar_data(self._read_data_id, self._n_vertices, self._vertex_ids, self._read_data)
-                self._coupling_bc_expression.update_boundary_data(self._read_data, x_vert, y_vert)  # TODO: this should go somewhere inside _perform_substep, however, if we do not use Waveform relaxation, we have to run the command after calling advance and readBlockScalarData
-
-            # checkpointing
-            if self._interface.is_action_required(fenicsadapter.waveform_bindings.action_read_iteration_checkpoint()):
-                # continue FEniCS computation from checkpoint
-                u_n.assign(self._u_cp)  # set u_n to value of checkpoint
-                t = self._t_cp
-                n = self._n_cp
-                self._interface.fulfilled_action(fenicsadapter.waveform_bindings.action_read_iteration_checkpoint())
-            else:
-                u_n.assign(u_np1)
-                t = new_t = t + dt  # todo the variables new_t, new_n could be saved, by just using t and n below, however I think it improved readability.
-                n = new_n = n + 1
-
-            if self._interface.is_action_required(fenicsadapter.waveform_bindings.action_write_iteration_checkpoint()):
-                # continue FEniCS computation with u_np1
-                # update checkpoint
-                self._u_cp.assign(u_np1)
-                self._t_cp = new_t
-                self._n_cp = new_n
-                if self._waveform_relaxation_is_used():
-                    # todo the following part of code is really cryptic. we should really refactor it
-                    """
-                    What's the actual purpose: We never update self._write_data[0], but we have to keep it for 
-                    interpolation. Therefore, after an iteration has ended successfully, we have to use the last sample of 
-                    the successful iteration as the first sample for the next. Additionally, we need an initial guess for
-                    the read data.
-                    """
-                    initial_guess_write = np.copy(self._write_data[-1])
-                    for i in range(self._N_this + 1):
-                        self._write_data[i] = np.copy(initial_guess_write)
-                    initial_guess_read = np.copy(self._read_data[-1])
-                    for i in range(self._N_other + 1):
-                        self._read_data[i] = np.copy(initial_guess_read)
-                    """
-                    until here
-                    """
-                self._interface.fulfilled_action(fenicsadapter.waveform_bindings.action_write_iteration_checkpoint())
-                precice_step_complete = True
-
-            if self._waveform_relaxation_is_used():
-                self._reset_window_counters()
->>>>>>> 812431c9
         return t, n, precice_step_complete, max_dt
 
     def initialize(self, coupling_subdomain, mesh, read_field, write_field, u_n, t=0, n=0):
@@ -454,45 +260,19 @@
         self._interface.initialize_waveforms(self._mesh_id, self._n_vertices, self._vertex_ids, self._write_data_name,
                                              self._read_data_name, n_data)
 
-<<<<<<< HEAD
-        if self._interface.isActionRequired(fenicsadapter.waveform_bindings.PyActionWriteInitialData()):
-            self._interface.writeBlockScalarData(self._write_data_name, self._mesh_id, self._n_vertices, self._vertex_ids, self._write_data, t)
-            self._interface.fulfilledAction(fenicsadapter.waveform_bindings.PyActionWriteInitialData())
-=======
         if self._interface.is_action_required(fenicsadapter.waveform_bindings.action_write_initial_data()):
-            if self._waveform_relaxation_is_used():
-                for i in range(1, self._N_this + 1):  # todo should start at 0
-                    self._interface.write_block_scalar_data(self._write_data_id[i], self._n_vertices, self._vertex_ids, self._write_data[i])
-            else:
-                self._interface.write_block_scalar_data(self._write_data_id, self._n_vertices, self._vertex_ids, self._write_data)
+            self._interface.write_block_scalar_data(self._write_data_name, self._mesh_id, self._n_vertices, self._vertex_ids, self._write_data, t)
             self._interface.fulfilled_action(fenicsadapter.waveform_bindings.action_write_initial_data())
->>>>>>> 812431c9
-
         self._interface.initialize_data()
 
-<<<<<<< HEAD
-        if self._interface.isReadDataAvailable():
+        if self._interface.is_read_data_available():
             self._interface.readBlockScalarData(self._read_data_name, self._mesh_id, self._n_vertices, self._vertex_ids, self._read_data, t)
-
-        if self._interface.isActionRequired(fenicsadapter.waveform_bindings.PyActionWriteIterationCheckpoint()):
-            self._u_cp = u_n.copy(deepcopy=True)
-            self._t_cp = t
-            self._n_cp = n
-            self._interface.fulfilledAction(fenicsadapter.waveform_bindings.PyActionWriteIterationCheckpoint())
-=======
-        if self._interface.is_read_data_available():
-            if self._waveform_relaxation_is_used():
-                for i in range(1, self._N_other + 1):  # todo should start at 0
-                    self._interface.read_block_scalar_data(self._read_data_id[i], self._n_vertices, self._vertex_ids, self._read_data[i])
-            else:
-                self._interface.read_block_scalar_data(self._read_data_id, self._n_vertices, self._vertex_ids, self._read_data)
 
         if self._interface.is_action_required(fenicsadapter.waveform_bindings.action_write_iteration_checkpoint()):
             self._u_cp = u_n.copy(deepcopy=True)
             self._t_cp = t
             self._n_cp = n
             self._interface.fulfilled_action(fenicsadapter.waveform_bindings.action_write_iteration_checkpoint())
->>>>>>> 812431c9
 
         return self._precice_tau
 

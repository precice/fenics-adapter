<<<<<<< HEAD
"""
Adapter to FEniCS solver handles CustomExpression and initialization of the FEniCS adapter.
:raise ImportError: if PRECICE_ROOT is not defined
"""
=======
"""
Adapter module to provide an API to simulate partitioned coupled problems with FEniCS as a coupling participant
"""
>>>>>>> 1d3258f7
import numpy as np
from .config import Config
import logging
import precice
from precice import action_write_initial_data, action_write_iteration_checkpoint, action_read_iteration_checkpoint
from .adapter_core import FunctionType, determine_function_type, convert_fenics_to_precice, \
<<<<<<< HEAD
    get_coupling_boundary_vertices, get_coupling_boundary_edges, get_coupling_boundary_coordinates, \
    get_forces_as_point_sources
from .expression_core import GeneralInterpolationExpression, ExactInterpolationExpression, EmptyExpression
from .solverstate import SolverState
from fenics import MPI
=======
    get_coupling_boundary_vertices, get_coupling_boundary_edges, get_forces_as_point_sources
from .expression_core import GeneralInterpolationExpression, ExactInterpolationExpression
from .solverstate import SolverState
>>>>>>> 1d3258f7
from warnings import warn

logger = logging.getLogger(__name__)
logger.setLevel(level=logging.INFO)


class Adapter:
    """
<<<<<<< HEAD
    Initializes the Adapter. Initalizer creates object of class Config (from
    config.py module) and creates an object of the preCICE Interface from the python
    bindings of the preCICE API.

    :ivar _config: object of class Config, which stores data from the JSON config file
    :ivar _interface: object of class Interface, which is used to call API functions

    :param adapter_config_filename: Name of .json config file
    """

    def __init__(self, adapter_config_filename='precice-adapter-config.json'):
=======
    This adapter class provides an interface to the preCICE coupling library for setting up a coupling case which has
    FEniCS as a participant for 2D problems.
    The user can create and manage a dolfin.UserExpression and/or dolfin.PointSource at the coupling boundary.
    Reading data from preCICE and writing data to preCICE is also managed via functions of this class.
    If the user wants to perform implicit coupling then a steering mechanism for checkpointing is also provided.

    For more information on setting up a coupling case using dolfin.UserExpression at the coupling boundary please have
    a look at this tutorial:
    https://github.com/precice/tutorials/tree/master/HT/partitioned-heat/fenics-fenics

    For more information on setting up a coupling case using dolfin.PointSource at the coupling boundary please have a
    look at this tutorial:
    https://github.com/precice/tutorials/tree/master/FSI/flap_perp/OpenFOAM-FEniCS
    """
    def __init__(self, adapter_config_filename='precice-adapter-config.json'):
        """
        Constructor of Adapter class.

        Parameters
        ----------
        adapter_config_filename : string
            Name of the JSON adapter configuration file (to be provided by the user)
        """

        self._config = Config(adapter_config_filename)

        self._interface = precice.Interface(self._config.get_participant_name(), self._config.get_config_file_name(), 0, 1)

        # FEniCS related quantities
        self._fenics_dimensions = None
        self._function_space = None  # initialized later

        # coupling mesh related quantities
        self._coupling_mesh_vertices = None  # initialized later
        self._vertex_ids = None  # initialized later

        # read data related quantities (read data is read by use to FEniCS from preCICE)
        self._read_function_type = None  # stores whether read function is scalar or vector valued

        # Interpolation strategy as provided by the user
        if self._config.get_interpolation_expression_type() == "cubic_spline":
            self._my_expression = ExactInterpolationExpression
            print("Using cubic spline interpolation")
        elif self._config.get_interpolation_expression_type() == "rbf":
            self._my_expression = GeneralInterpolationExpression
            print("Using RBF interpolation")
        else:
            warn("No valid interpolation strategy entered. It is assumed that the user does not wish to use FEniCS Expressions on the coupling boundary.")

        # Solver state used by the Adapter internally to handle checkpointing
        self._checkpoint = None

        # Dirichlet boundary for FSI Simulations
        self._Dirichlet_Boundary = None  # stores a dirichlet boundary (if provided)

        # Necessary bools for enforcing proper control flow / warnings to user
        self._first_advance_done = False
        self._apply_2d_3d_coupling = False
        self._non_standard_initialization = False

    def create_coupling_expression(self, data=None):
        """
        Creates a FEniCS Expression in the form of an object of class GeneralInterpolationExpression or
        ExactInterpolationExpression. The adapter will hold this object till the coupling is on going.

        Parameters
        ----------
        data : array_like
            The coupling data. A numpy array [N x D] where N = number of vertices and D = dimensions of the data, i.e.
            for scalar valued data D = 1 and for vector valued data D = dimension of problem.
            If no data is provided then a numpy array of shape (N, D) with zero values is used.

        Returns
        -------
        coupling_expression : Object of class dolfin.functions.expression.Expression
            Reference to object of class GeneralInterpolationExpression or ExactInterpolationExpression.
        """
        if self._non_standard_initialization and data is None:
            warn("initialize_data() was called but the data was not supplied for creating the coupling expression")

        try:  # works with dolfin 1.6.0
            # element information must be provided, else DOLFIN assumes scalar function
            coupling_expression = self._my_expression(element=self._function_space.ufl_element())
        except (TypeError, KeyError):  # works with dolfin 2017.2.0
            coupling_expression = self._my_expression(element=self._function_space.ufl_element(), degree=0)

        n_vertices, _ = self._coupling_mesh_vertices.shape

        if data is None:
            # standard initialization with zero valued data
            if self._read_function_type is FunctionType.SCALAR:
                data = np.zeros(n_vertices)
            elif self._read_function_type is FunctionType.VECTOR:
                data = np.zeros((n_vertices, self._fenics_dimensions))
            else:
                raise Exception("No valid read_function is provided in initialization. Cannot create coupling expression")

        self.update_coupling_expression(coupling_expression, data)

        return coupling_expression

    def update_coupling_expression(self, coupling_expression, data):
        """
        Updates the given FEniCS Expression using provided data. The boundary data is updated.
        User needs to explicitly call this function in each time step.

        Parameters
        ----------
        coupling_expression : Object of class dolfin.functions.expression.Expression
            Reference to object of class GeneralInterpolationExpression or ExactInterpolationExpression.
        data : array_like
            The coupling data. A numpy array [N x D] where N = number of vertices and D = dimensions of the data, i.e.
            for scalar valued data D = 1 and for vector valued data D = dimension of problem.
        """
        coupling_expression.update_boundary_data(data, self._coupling_mesh_vertices[:, 0], self._coupling_mesh_vertices[:, 1])

    def create_point_sources(self, fixed_boundary, data=None):
        """
        Create point sources with reference to fixed boundary in a FSI simulation.

        Parameters
        ----------
        fixed_boundary : Object of class dolfin.fem.bcs.AutoSubDomain
            SubDomain consisting of a fixed boundary condition. For example in FSI cases usually the solid body
            is fixed at one end (fixed end of a flexible beam).
        data : array_like
            The coupling data. A numpy array [N x D] where N = number of vertices and D = dimensions of the data, i.e.
            for scalar valued data D = 1 and for vector valued data D = dimension of problem.
            If no data is provided then a numpy array of shape (N, D) with zero values is used.

        Returns
        -------
        x_forces : list
            List containing X component of forces with reference to respective point sources on the coupling interface.
        y_forces : list
            List containing Y component of forces with reference to respective point sources on the coupling interface.
        """
        if self._non_standard_initialization and data is None:
            warn("initialize_data() was called but the data was not supplied for creating the point sources")

        n_vertices, _ = self._coupling_mesh_vertices.shape

        if data is None:
            # standard initialization with zero valued data
            if self._read_function_type is FunctionType.SCALAR:
                data = np.zeros(n_vertices)
            elif self._read_function_type is FunctionType.VECTOR:
                data = np.zeros((n_vertices, self._fenics_dimensions))
            else:
                raise Exception("No valid read_function is provided in initialization. Cannot create point sources")

        self._Dirichlet_Boundary = fixed_boundary
        return self.update_point_sources(data)

    def update_point_sources(self, data):
        """
        Update values of point sources using data.

        Parameters
        ----------
        data : array_like
            The coupling data. A numpy array [N x D] where N = number of vertices and D = dimensions of the data, i.e.
            for scalar valued data D = 1 and for vector valued data D = dimension of problem.

        Returns
        -------
        x_forces : list
            List containing X component of forces with reference to respective point sources on the coupling interface.
        y_forces : list
            List containing Y component of forces with reference to respective point sources on the coupling interface.
        """
        return get_forces_as_point_sources(self._Dirichlet_Boundary, self._function_space, self._coupling_mesh_vertices,
                                           data)

    def read_data(self):
        """
        Read data from preCICE. Data is generated depending on the type of the read function (Scalar or Vector).
        For a scalar read function the data is a numpy array with shape (N) where N = number of coupling vertices
        For a vector read function the data is a numpy array with shape (N, D) where
        N = number of coupling vertices and D = dimensions of FEniCS setup

        Note: For quasi 2D-3D coupled simulation (FEniCS participant is 2D) the Z-component of the data is deleted.

        Returns
        -------
        read_data : array_like
            Numpy array containing the read data.
        """
        read_data_id = self._interface.get_data_id(self._config.get_read_data_name(),
                                                   self._interface.get_mesh_id(self._config.get_coupling_mesh_name()))
>>>>>>> 1d3258f7

        if self._read_function_type is FunctionType.SCALAR:
            read_data = self._interface.read_block_scalar_data(read_data_id, self._vertex_ids)
        elif self._read_function_type is FunctionType.VECTOR:
            if self._fenics_dimensions == self._interface.get_dimensions():
                read_data = self._interface.read_block_vector_data(read_data_id, self._vertex_ids)
            elif self._apply_2d_3d_coupling:
                precice_read_data = self._interface.read_block_vector_data(read_data_id, self._vertex_ids)
                n_vertices, dims = precice_read_data.shape
                read_data = np.zeros((n_vertices, dims-1))
                read_data[:, 0] = precice_read_data[:, 0]
                read_data[:, 1] = precice_read_data[:, 1]
                # z is the dead direction so the data is not transferred to read_data array
                assert (np.sum(np.abs(precice_read_data[:, 2])) < 1e-10)
            else:
                raise Exception("Dimensions do not match.")
        else:
            raise Exception("Rank of function space is neither 0 nor 1")

<<<<<<< HEAD
        self._interface = precice.Interface(self._config.get_solver_name(), self._config.get_config_file_name(),
                                            MPI.rank(MPI.comm_world), MPI.size(MPI.comm_world))

        # FEniCS related quantities
        self._fenics_dimensions = None
        self._function_space = None  # initialized later

        # coupling mesh related quantities
        self._coupling_mesh_vertices = None  # initialized later
        self._vertex_ids = None  # initialized later
        self._n_vertices = None  # initialized later

        # read data related quantities (read data is read by use to FEniCS from preCICE)
        self._read_function_type = None  # stores whether read function is scalar or vector valued

        # Interpolation strategy as provided by the user
        if self._config.get_interpolation_expression_type() == "cubic_spline":
            self._my_expression = ExactInterpolationExpression
            print("Using cubic spline interpolation")
        elif self._config.get_interpolation_expression_type() == "rbf":
            self._my_expression = GeneralInterpolationExpression
            print("Using RBF interpolation")
        else:
            warn("No valid interpolation strategy entered. It is assumed that the user does "
                 "not wish to use FEniCS Expressions on the coupling boundary.")

        # Solver state used by the Adapter internally to handle checkpointing
        self._checkpoint = None

        self._dss = None  # measure for boundary integral

        # Nodes with Dirichlet and Force-boundary
        self._Dirichlet_Boundary = None  # stores a dirichlet boundary (if provided)
        self._has_force_boundary = None  # stores whether force_boundary exists

        # Necessary flag in checkpoint storing function
        self._first_advance_done = False

        # Flag to see if 2D - 3D coupling needs to be applied
        self._apply_2d_3d_coupling = False

    def create_coupling_expression(self, data):
        """
        Creates an object of class GeneralInterpolationExpression or ExactInterpolationExpression which does
        not carry any data. The adapter will hold this object till the coupling is on going.
        :return: coupling_expression: Return the reference to created FEniCS Expression object
        """

        x_vert, y_vert = get_coupling_boundary_coordinates(self._coupling_mesh_vertices, self._fenics_dimensions,
                                                           self._interface.get_dimensions())

        if self._n_vertices > 0:

            try:  # works with dolfin 1.6.0
                coupling_expression = self._my_expression(element=self._function_space.ufl_element())  # element information must be provided, else DOLFIN assumes scalar function
            except (TypeError, KeyError):  # works with dolfin 2017.2.0
                coupling_expression = self._my_expression(element=self._function_space.ufl_element(), degree=0)
        else:
            try:  # works with dolfin 1.6.0
                coupling_expression = EmptyExpression(element=self._function_space.ufl_element())  # element information must be provided, else DOLFIN assumes scalar function
            except (TypeError, KeyError):  # works with dolfin 2017.2.0
                coupling_expression = EmptyExpression(element=self._function_space.ufl_element(), degree=0)
            if self._read_function_type == FunctionType.SCALAR:
                coupling_expression._vals = np.empty(shape=0)  # todo: try to find a solution where we don't have to access the private member coupling_expression._vals
            elif self._read_function_type == FunctionType.VECTOR:
                coupling_expression._vals = np.empty(shape=(0, 0))  # todo: try to find a solution where we don't have to access the private member coupling_expression._vals

        coupling_expression.update_boundary_data(data, x_vert, y_vert)

        return coupling_expression

    def update_coupling_expression(self, coupling_expression, data):
        """
        Updates a given coupling expression using a given data. The boundary data is updated.
        User needs to explicitly call this function in each time step
        :param coupling_expression: FEniCS Expression object
        :param data: Data used to update the boundary values in the coupling expression
        """
        x_vert, y_vert = get_coupling_boundary_coordinates(self._coupling_mesh_vertices, self._fenics_dimensions,
                                                               self._interface.get_dimensions())
        coupling_expression.update_boundary_data(data, x_vert, y_vert)

    def create_point_sources(self, fixed_boundary, data):
        """
        Create point sources with reference to fixed boundary in a FSI simulation
        :return: lists containing point source values in X and Y directions respectively
        """
        self._Dirichlet_Boundary = fixed_boundary
        return get_forces_as_point_sources(self._Dirichlet_Boundary, self._function_space, self._coupling_mesh_vertices,
                                           data)

    def update_point_sources(self, data):
        """
        Update values of point sources using new data
        This function only works for 2D-pseudo3D coupling.
        :param data: 2D data from preCICE
        :return:
        """
        return get_forces_as_point_sources(self._Dirichlet_Boundary, self._function_space, self._coupling_mesh_vertices,
                                           data)

    def read(self):
        """
        Reads data from preCICE. Depending on the dimensions of the simulation (2D-3D Coupling, 2D-2D coupling or
        Scalar/Vector write function) read_data is converted.
        Note: For quasi 2D fenics in a 3D coupled simulation the y component of the vectors is deleted.
        :return: data read from preCICE in the form of a numpy array with the values like it is used by preCICE
        """
        assert (self._read_function_type in list(FunctionType))

        read_data = None

        read_data_id = self._interface.get_data_id(self._config.get_read_data_name(),
                                                   self._interface.get_mesh_id(self._config.get_coupling_mesh_name()))

        if self._n_vertices == 0:
            assert (MPI.size(
                MPI.comm_world) > 1)  # having participants without coupling mesh nodes is only accepted for parallel runs

        if self._n_vertices > 0:
            if self._read_function_type is FunctionType.SCALAR:
                read_data = self._interface.read_block_scalar_data(read_data_id, self._vertex_ids)
            elif self._read_function_type is FunctionType.VECTOR:
                if self._fenics_dimensions == self._interface.get_dimensions():
                    read_data = self._interface.read_block_vector_data(read_data_id, self._vertex_ids)
                elif self._apply_2d_3d_coupling:
                    precice_read_data = self._interface.read_block_vector_data(read_data_id, self._vertex_ids)
                    read_data[:, 0] = precice_read_data[:, 0]
                    read_data[:, 1] = precice_read_data[:, 1]
                    # z is the dead direction so it is supposed that the data is close to zero
                    # np.testing.assert_allclose(precice_read_data[:, 2], np.zeros_like(precice_read_data[:, 2]), )
                    assert (np.sum(np.abs(precice_read_data[:, 2])) < 1e-10)
                else:
                    raise Exception("Dimensions don't match.")
            else:
                raise Exception("Rank of function space is neither 0 nor 1")
        else:  # if there are no vertices, we return empty data
            read_data = None

        return read_data

    def write(self, write_function):
        """
        Writes data to preCICE. Depending on the dimensions of the simulation (2D-3D Coupling, 2D-2D coupling or
        Scalar/Vector write function) write_data is first converted.
        :param write_function: FEniCS function
        """
        write_function_type = determine_function_type(write_function)
        assert (write_function_type in list(FunctionType))

        write_data_id = self._interface.get_data_id(self._config.get_write_data_name(),
                                                    self._interface.get_mesh_id(self._config.get_coupling_mesh_name()))

        print('{rank}: has n_vertices={n}'.format(rank=MPI.rank(MPI.comm_world), n=self._n_vertices))
        if self._n_vertices > 0:
            print('{rank}: alive'.format(rank=MPI.rank(MPI.comm_world)))
            write_function_type = determine_function_type(write_function)
            assert (write_function_type in list(FunctionType))
            print('{rank}: alive'.format(rank=MPI.rank(MPI.comm_world)))
            write_data = convert_fenics_to_precice(write_function, self._coupling_mesh_vertices)
            print('{rank}: alive'.format(rank=MPI.rank(MPI.comm_world)))
            if write_function_type is FunctionType.SCALAR:
                self._interface.write_block_scalar_data(write_data_id, self._vertex_ids, write_data)
            elif write_function_type is FunctionType.VECTOR:
                if self._apply_2d_3d_coupling:
                    # in 2d-3d coupling z dimension is set to zero
                    precice_write_data = np.column_stack(write_data[:, 0], write_data[:, 1], np.zeros(self._n_vertices))

                    assert (precice_write_data.shape[0] == self._n_vertices and
                            precice_write_data.shape[1] == self._interface.get_dimensions())

                    self._interface.write_block_vector_data(write_data_id, self._vertex_ids, precice_write_data)
                elif self._fenics_dimensions == self._interface.get_dimensions():
                    self._interface.write_block_vector_data(write_data_id, self._vertex_ids, write_data)
                else:
                    raise Exception("Dimensions don't match.")
            else:
                raise Exception("Rank of function space is neither 0 nor 1")

    def initialize(self, coupling_subdomain, mesh, read_function, function_space, dimensions=2):
        """
        Initializes the coupling interface and sets up the mesh in preCICE.
        :param coupling_subdomain: domain where coupling takes place
        :param mesh: fenics mesh
        :param dimensions: FEniCS problem dimension
        """

        self._fenics_dimensions = dimensions

        if dimensions != self._interface.get_dimensions():
            logger.warning("fenics_dimension = {} and precice_dimension = {} do not match!".format(
                dimensions, self._interface.get_dimensions()))
            """ 
            In certain situations a 2D-3D coupling is applied. This means that the y-dimension of data and nodes
            received from preCICE is ignored. If FEniCS sends data to preCICE, the y-dimension of data and node 
            coordinates is set to zero.
            """
            if dimensions == 2 and self._interface.get_dimensions() == 3:
                logger.warning("2D-3D coupling will be applied. Z coordinates of all nodes will be set to zero.")
                self._apply_2d_3d_coupling = True
            else:
                raise Exception("fenics_dimension = {}, precice_dimension = {}. "
                                "No proper treatment for dimensional mismatch is implemented. Aborting!".format(
                    dimensions, self._interface.get_dimensions()))

        fenics_vertices, self._coupling_mesh_vertices, self._n_vertices \
            = get_coupling_boundary_vertices(mesh, coupling_subdomain, dimensions, self._interface.get_dimensions())

        """ Set up mesh in preCICE """
        self._vertex_ids = self._interface.set_mesh_vertices(self._interface.get_mesh_id(
            self._config.get_coupling_mesh_name()), self._coupling_mesh_vertices)

        """ Define a mapping between coupling vertices and their IDs in preCICE """
        id_mapping = dict()
        for i in range(self._n_vertices):
            id_mapping[fenics_vertices[i].global_index()] = self._vertex_ids[i]
        edge_vertex_ids1, edge_vertex_ids2 = get_coupling_boundary_edges(mesh, coupling_subdomain, id_mapping)

        """ Set mesh edges in preCICE to allow nearest-projection mapping"""
        for i in range(len(edge_vertex_ids1)):
            assert (edge_vertex_ids1[i] != edge_vertex_ids2[i])
            self._interface.set_mesh_edge(self._interface.get_mesh_id(self._config.get_coupling_mesh_name()),
                                          edge_vertex_ids1[i], edge_vertex_ids2[i])

        """ Set read functionality parameters """
        self._read_function_type = determine_function_type(read_function)
        self._function_space = function_space

        return self._interface.initialize()

    def initialize_data(self, write_function):
        """
        Set initial conditions and boundary conditions
        :param write_function: FEniCS function
        :return:
        """

        if self._interface.is_action_required(action_write_initial_data()):
            print('{rank} of {size}: is_action_required(action_write_initial_data())'.format(
                rank=MPI.rank(MPI.comm_world), size=MPI.size(MPI.comm_world)))
            self.write(write_function)
            self._interface.mark_action_fulfilled(action_write_initial_data())

        print('{rank} of {size}: initialize_data()'.format(
            rank=MPI.rank(MPI.comm_world), size=MPI.size(MPI.comm_world)))
        self._interface.initialize_data()

        read_data = None

        if self._interface.is_read_data_available():
            print('{rank} of {size}: is_read_data_available()'.format(
                rank=MPI.rank(MPI.comm_world), size=MPI.size(MPI.comm_world)))
            read_data = self.read()

        return read_data

    def store_checkpoint(self, user_u, t, n):
        """
        Defines an object of class SolverState which stores the current state of the variable and the time stamp
        :param user_u: Variable being computed
        :param t: Physical time
        :param n: Simulation iteration counter
        """
        if self._first_advance_done:
            assert (self.is_time_window_complete())

        logger.debug("Store checkpoint")
        my_u = user_u.copy()
        assert (my_u != user_u)  # wrt to pointer
        self._checkpoint = SolverState(my_u, t, n)
        self._interface.mark_action_fulfilled(self.action_write_checkpoint())

    def retrieve_checkpoint(self):
        """
        Resets the solver's state to the checkpoint's state.
        :return: State stored as a checkpoint
        """
        assert (not self.is_time_window_complete())  # avoids invalid control flow
        logger.debug("Restore solver state")
        self._interface.mark_action_fulfilled(self.action_read_checkpoint())
        return self._checkpoint.get_state()

    def advance(self, dt):
        """
        Advances coupling
        :param dt: Current used time step
        :return: time step recommended by preCICE
        """
        self._first_advance_done = True
        max_dt = self._interface.advance(dt)
        return max_dt

    def finalize(self):
        """
        Finalizes the coupling interface. To be called at the end of the simulation
        """
        self._interface.finalize()

    def get_solver_name(self):
        """
        :return: Solver name
        """
        return self._config.get_solver_name()

    def is_coupling_ongoing(self):
        """
        :return: True if the coupling is ongoing, False otherwise
=======
        return read_data

    def write_data(self, write_function):
        """
        Writes data to preCICE. Depending on the dimensions of the simulation (2D-3D Coupling, 2D-2D coupling or
        Scalar/Vector write function) write_data is first converted into a format needed for preCICE.

        Parameters
        ----------
        write_function : Object of class dolfin.functions.function.Function
            A FEniCS function consisting of the data which this participant will write to preCICE in every time step.
        """
        w_func = write_function.copy()
        # making sure that the FEniCS function provided by the user is not directly accessed by the Adapter
        assert(w_func != write_function)

        write_function_type = determine_function_type(w_func)
        assert (write_function_type in list(FunctionType))

        write_data = convert_fenics_to_precice(w_func, self._coupling_mesh_vertices)

        write_data_id = self._interface.get_data_id(self._config.get_write_data_name(),
                                                    self._interface.get_mesh_id(self._config.get_coupling_mesh_name()))

        n_vertices, _ = self._coupling_mesh_vertices.shape

        if write_function_type is FunctionType.SCALAR:
            self._interface.write_block_scalar_data(write_data_id, self._vertex_ids, write_data)
        elif write_function_type is FunctionType.VECTOR:
            if self._apply_2d_3d_coupling:
                # in 2d-3d coupling z dimension is set to zero
                precice_write_data = np.column_stack((write_data[:, 0], write_data[:, 1], np.zeros(n_vertices)))
                assert (precice_write_data.shape[0] == n_vertices and
                        precice_write_data.shape[1] == self._interface.get_dimensions())
                self._interface.write_block_vector_data(write_data_id, self._vertex_ids, precice_write_data)
            elif self._fenics_dimensions == self._interface.get_dimensions():
                self._interface.write_block_vector_data(write_data_id, self._vertex_ids, write_data)
            else:
                raise Exception("Dimensions of FEniCS problem and coupling configuration do not match.")
        else:
            raise Exception("write_function provided is neither VECTOR nor SCALAR type")

    def initialize(self, coupling_subdomain, mesh, function_space, dimensions=2):
        """
        Initializes the coupling interface and sets up the mesh in preCICE.

        Parameters
        ----------
        coupling_subdomain : Object of class dolfin.cpp.mesh.SubDomain
            SubDomain of mesh which is the physical coupling boundary.
        mesh : Object of class dolfin.cpp.mesh.Mesh
            SubDomain of mesh of the complete region.
        function_space : Object of class dolfin.functions.functionspace.FunctionSpace
            Function space on which the finite element formulation of the problem lives.
        dimensions : int
            Dimensions of the problem as defined in FEniCS.

        Returns
        -------
        dt : double
            Recommended time step value from preCICE.
        """
        self._fenics_dimensions = dimensions

        if dimensions != self._interface.get_dimensions():
            logger.warning("fenics_dimension = {} and precice_dimension = {} do not match!".format(
                dimensions, self._interface.get_dimensions()))

            if dimensions == 2 and self._interface.get_dimensions() == 3:
                logger.warning("2D-3D coupling will be applied. Z coordinates of all nodes will be set to zero.")
                self._apply_2d_3d_coupling = True
            else:
                raise Exception("fenics_dimension = {}, precice_dimension = {}. "
                                "No proper treatment for dimensional mismatch is implemented. Aborting!".format(
                    dimensions, self._interface.get_dimensions()))

        fenics_vertices, self._coupling_mesh_vertices = get_coupling_boundary_vertices(
            mesh, coupling_subdomain, dimensions, self._interface.get_dimensions())

        # Set up mesh in preCICE
        self._vertex_ids = self._interface.set_mesh_vertices(self._interface.get_mesh_id(
            self._config.get_coupling_mesh_name()), self._coupling_mesh_vertices)

        # Define a mapping between coupling vertices and their IDs in preCICE
        id_mapping = dict()
        n_vertices, _ = self._coupling_mesh_vertices.shape
        for i in range(n_vertices):
            id_mapping[fenics_vertices[i].global_index()] = self._vertex_ids[i]

        edge_vertex_ids1, edge_vertex_ids2 = get_coupling_boundary_edges(mesh, coupling_subdomain, id_mapping)

        # Set mesh edges in preCICE to allow nearest-projection mapping
        for i in range(len(edge_vertex_ids1)):
            assert (edge_vertex_ids1[i] != edge_vertex_ids2[i])
            self._interface.set_mesh_edge(self._interface.get_mesh_id(self._config.get_coupling_mesh_name()),
                                          edge_vertex_ids1[i], edge_vertex_ids2[i])

        # Set read functionality parameters
        self._read_function_type = determine_function_type(function_space)
        self._function_space = function_space

        return self._interface.initialize()

    def initialize_data(self, write_function=None):
        """
        Set non-standard values as initial conditions to coupling problem

        Parameters
        ----------
        write_function : Object of class dolfin.functions.function.Function
            FEniCS function related to the quantity to be written by FEniCS during each coupling iteration.

        Returns
        -------
        read_data = array_like
            Numpy array containing the read data.
        """
        self._non_standard_initialization = True

        if write_function:
            if self._interface.is_action_required(action_write_initial_data()):
                self.write_data(write_function)
                self._interface.mark_action_fulfilled(action_write_initial_data())

        self._interface.initialize_data()

        read_data = None
        if self._interface.is_read_data_available():
            read_data = self.read_data()

        return read_data

    def store_checkpoint(self, user_u, t, n):
        """
        Defines an object of class SolverState which stores the current state of the variable and the time stamp.

        Parameters
        ----------
        user_u : FEniCS Function
            Current state of the physical variable of interest for this participant.
        t : double
            Current simulation time.
        n : int
            Current time window (iteration) number.
        """
        if self._first_advance_done:
            assert (self.is_time_window_complete())

        logger.debug("Store checkpoint")
        my_u = user_u.copy()
        # making sure that the FEniCS function provided by user is not directly accessed by the Adapter
        assert (my_u != user_u)
        self._checkpoint = SolverState(my_u, t, n)
        self._interface.mark_action_fulfilled(self.action_write_iteration_checkpoint())

    def retrieve_checkpoint(self):
        """
        Resets the FEniCS participant state to the state of the stored checkpoint.

        Returns
        -------
        u : FEniCS Function
            Current state of the physical variable of interest for this participant.
        t : double
            Current simulation time.
        n : int
            Current time window (iteration) number.
        """
        assert (not self.is_time_window_complete())
        logger.debug("Restore solver state")
        self._interface.mark_action_fulfilled(self.action_read_iteration_checkpoint())
        return self._checkpoint.get_state()

    def advance(self, dt):
        """
        Advances coupling in preCICE.

        Parameters
        ----------
        dt : double
            Length of timestep used by the solver.

        Notes
        -----
        Refer advance() in https://github.com/precice/python-bindings/blob/develop/precice.pyx

        Returns
        -------
        max_dt : double
            Maximum length of timestep to be computed by solver.
        """
        self._first_advance_done = True
        max_dt = self._interface.advance(dt)
        return max_dt

    def finalize(self):
        """
        Completes the coupling interface execution. To be called at the end of the simulation.

        Notes
        -----
        Refer finalize() in https://github.com/precice/python-bindings/blob/develop/precice.pyx
        """
        self._interface.finalize()

    def get_participant_name(self):
        """
        Returns
        -------
        participant_name : string
            Name of the participant.
        """
        return self._config.get_participant_name()

    def is_coupling_ongoing(self):
        """
        Checks if the coupled simulation is still ongoing.

        Notes
        -----
        Refer is_coupling_ongoing() in https://github.com/precice/python-bindings/blob/develop/precice.pyx

        Returns
        -------
        tag : bool
            True if coupling is still going on and False if coupling has finished.
        """
        return self._interface.is_coupling_ongoing()

    def is_time_window_complete(self):
        """
        Tag to check if implicit iteration has converged.

        Notes
        -----
        Refer is_time_window_complete() in https://github.com/precice/python-bindings/blob/develop/precice.pyx

        Returns
        -------
        tag : bool
            True if implicit coupling in the time window has converged and False if not converged yet.
        """
        return self._interface.is_time_window_complete()

    def is_action_required(self, action):
        """
        Tag to check if a particular preCICE action is required.

        Parameters
        ----------
        action : string
            Name of the preCICE action.

        Notes
        -----
        Refer is_action_required(action) in https://github.com/precice/python-bindings/blob/develop/precice.pyx

        Returns
        -------
        tag : bool
            True if action is required and False if action is not required.
        """
        return self._interface.is_action_required(action)

    def action_write_iteration_checkpoint(self):
>>>>>>> 1d3258f7
        """
        Get name of action to convey to preCICE that a checkpoint has been written.

<<<<<<< HEAD
    def is_time_window_complete(self):
        """
        :return: True if implicit coupling has converged, False otherwise
        """
        return self._interface.is_time_window_complete()

    def is_action_required(self, action):
        """
        :param action: preCICE action
        :return: preCICE call which returns true if provided action is required
        """
        return self._interface.is_action_required(action)

    def action_write_checkpoint(self):
        """
        :return: True if checkpoint needs to be written, False otherwise
        """
        return action_write_iteration_checkpoint()

    def action_read_checkpoint(self):
        """
        :return: True if checkpoint needs to be read, False otherwise
=======
        Notes
        -----
        Refer action_write_iteration_checkpoint() in https://github.com/precice/python-bindings/blob/develop/precice.pyx

        Returns
        -------
        action : string
            Name of action related to writing a checkpoint.
        """
        return action_write_iteration_checkpoint()

    def action_read_iteration_checkpoint(self):
        """
        Get name of action to convey to preCICE that a checkpoint has been read and the state of the system has been
        restored to that checkpoint.

        Notes
        -----
        Refer action_read_iteration_checkpoint() in https://github.com/precice/python-bindings/blob/develop/precice.pyx

        Returns
        -------
        action : string
            Name of action related to reading a checkpoint.
>>>>>>> 1d3258f7
        """
        return action_read_iteration_checkpoint()<|MERGE_RESOLUTION|>--- conflicted
+++ resolved
@@ -1,30 +1,17 @@
-<<<<<<< HEAD
 """
 Adapter to FEniCS solver handles CustomExpression and initialization of the FEniCS adapter.
 :raise ImportError: if PRECICE_ROOT is not defined
 """
-=======
-"""
-Adapter module to provide an API to simulate partitioned coupled problems with FEniCS as a coupling participant
-"""
->>>>>>> 1d3258f7
 import numpy as np
 from .config import Config
 import logging
 import precice
 from precice import action_write_initial_data, action_write_iteration_checkpoint, action_read_iteration_checkpoint
 from .adapter_core import FunctionType, determine_function_type, convert_fenics_to_precice, \
-<<<<<<< HEAD
-    get_coupling_boundary_vertices, get_coupling_boundary_edges, get_coupling_boundary_coordinates, \
-    get_forces_as_point_sources
+    get_coupling_boundary_vertices, get_coupling_boundary_edges, get_forces_as_point_sources
 from .expression_core import GeneralInterpolationExpression, ExactInterpolationExpression, EmptyExpression
 from .solverstate import SolverState
 from fenics import MPI
-=======
-    get_coupling_boundary_vertices, get_coupling_boundary_edges, get_forces_as_point_sources
-from .expression_core import GeneralInterpolationExpression, ExactInterpolationExpression
-from .solverstate import SolverState
->>>>>>> 1d3258f7
 from warnings import warn
 
 logger = logging.getLogger(__name__)
@@ -33,19 +20,6 @@
 
 class Adapter:
     """
-<<<<<<< HEAD
-    Initializes the Adapter. Initalizer creates object of class Config (from
-    config.py module) and creates an object of the preCICE Interface from the python
-    bindings of the preCICE API.
-
-    :ivar _config: object of class Config, which stores data from the JSON config file
-    :ivar _interface: object of class Interface, which is used to call API functions
-
-    :param adapter_config_filename: Name of .json config file
-    """
-
-    def __init__(self, adapter_config_filename='precice-adapter-config.json'):
-=======
     This adapter class provides an interface to the preCICE coupling library for setting up a coupling case which has
     FEniCS as a participant for 2D problems.
     The user can create and manage a dolfin.UserExpression and/or dolfin.PointSource at the coupling boundary.
@@ -72,7 +46,8 @@
 
         self._config = Config(adapter_config_filename)
 
-        self._interface = precice.Interface(self._config.get_participant_name(), self._config.get_config_file_name(), 0, 1)
+        self._interface = precice.Interface(self._config.get_participant_name(), self._config.get_config_file_name(),
+                                            MPI.rank(MPI.comm_world), MPI.size(MPI.comm_world))
 
         # FEniCS related quantities
         self._fenics_dimensions = None
@@ -126,189 +101,9 @@
         if self._non_standard_initialization and data is None:
             warn("initialize_data() was called but the data was not supplied for creating the coupling expression")
 
-        try:  # works with dolfin 1.6.0
-            # element information must be provided, else DOLFIN assumes scalar function
-            coupling_expression = self._my_expression(element=self._function_space.ufl_element())
-        except (TypeError, KeyError):  # works with dolfin 2017.2.0
-            coupling_expression = self._my_expression(element=self._function_space.ufl_element(), degree=0)
-
         n_vertices, _ = self._coupling_mesh_vertices.shape
 
-        if data is None:
-            # standard initialization with zero valued data
-            if self._read_function_type is FunctionType.SCALAR:
-                data = np.zeros(n_vertices)
-            elif self._read_function_type is FunctionType.VECTOR:
-                data = np.zeros((n_vertices, self._fenics_dimensions))
-            else:
-                raise Exception("No valid read_function is provided in initialization. Cannot create coupling expression")
-
-        self.update_coupling_expression(coupling_expression, data)
-
-        return coupling_expression
-
-    def update_coupling_expression(self, coupling_expression, data):
-        """
-        Updates the given FEniCS Expression using provided data. The boundary data is updated.
-        User needs to explicitly call this function in each time step.
-
-        Parameters
-        ----------
-        coupling_expression : Object of class dolfin.functions.expression.Expression
-            Reference to object of class GeneralInterpolationExpression or ExactInterpolationExpression.
-        data : array_like
-            The coupling data. A numpy array [N x D] where N = number of vertices and D = dimensions of the data, i.e.
-            for scalar valued data D = 1 and for vector valued data D = dimension of problem.
-        """
-        coupling_expression.update_boundary_data(data, self._coupling_mesh_vertices[:, 0], self._coupling_mesh_vertices[:, 1])
-
-    def create_point_sources(self, fixed_boundary, data=None):
-        """
-        Create point sources with reference to fixed boundary in a FSI simulation.
-
-        Parameters
-        ----------
-        fixed_boundary : Object of class dolfin.fem.bcs.AutoSubDomain
-            SubDomain consisting of a fixed boundary condition. For example in FSI cases usually the solid body
-            is fixed at one end (fixed end of a flexible beam).
-        data : array_like
-            The coupling data. A numpy array [N x D] where N = number of vertices and D = dimensions of the data, i.e.
-            for scalar valued data D = 1 and for vector valued data D = dimension of problem.
-            If no data is provided then a numpy array of shape (N, D) with zero values is used.
-
-        Returns
-        -------
-        x_forces : list
-            List containing X component of forces with reference to respective point sources on the coupling interface.
-        y_forces : list
-            List containing Y component of forces with reference to respective point sources on the coupling interface.
-        """
-        if self._non_standard_initialization and data is None:
-            warn("initialize_data() was called but the data was not supplied for creating the point sources")
-
-        n_vertices, _ = self._coupling_mesh_vertices.shape
-
-        if data is None:
-            # standard initialization with zero valued data
-            if self._read_function_type is FunctionType.SCALAR:
-                data = np.zeros(n_vertices)
-            elif self._read_function_type is FunctionType.VECTOR:
-                data = np.zeros((n_vertices, self._fenics_dimensions))
-            else:
-                raise Exception("No valid read_function is provided in initialization. Cannot create point sources")
-
-        self._Dirichlet_Boundary = fixed_boundary
-        return self.update_point_sources(data)
-
-    def update_point_sources(self, data):
-        """
-        Update values of point sources using data.
-
-        Parameters
-        ----------
-        data : array_like
-            The coupling data. A numpy array [N x D] where N = number of vertices and D = dimensions of the data, i.e.
-            for scalar valued data D = 1 and for vector valued data D = dimension of problem.
-
-        Returns
-        -------
-        x_forces : list
-            List containing X component of forces with reference to respective point sources on the coupling interface.
-        y_forces : list
-            List containing Y component of forces with reference to respective point sources on the coupling interface.
-        """
-        return get_forces_as_point_sources(self._Dirichlet_Boundary, self._function_space, self._coupling_mesh_vertices,
-                                           data)
-
-    def read_data(self):
-        """
-        Read data from preCICE. Data is generated depending on the type of the read function (Scalar or Vector).
-        For a scalar read function the data is a numpy array with shape (N) where N = number of coupling vertices
-        For a vector read function the data is a numpy array with shape (N, D) where
-        N = number of coupling vertices and D = dimensions of FEniCS setup
-
-        Note: For quasi 2D-3D coupled simulation (FEniCS participant is 2D) the Z-component of the data is deleted.
-
-        Returns
-        -------
-        read_data : array_like
-            Numpy array containing the read data.
-        """
-        read_data_id = self._interface.get_data_id(self._config.get_read_data_name(),
-                                                   self._interface.get_mesh_id(self._config.get_coupling_mesh_name()))
->>>>>>> 1d3258f7
-
-        if self._read_function_type is FunctionType.SCALAR:
-            read_data = self._interface.read_block_scalar_data(read_data_id, self._vertex_ids)
-        elif self._read_function_type is FunctionType.VECTOR:
-            if self._fenics_dimensions == self._interface.get_dimensions():
-                read_data = self._interface.read_block_vector_data(read_data_id, self._vertex_ids)
-            elif self._apply_2d_3d_coupling:
-                precice_read_data = self._interface.read_block_vector_data(read_data_id, self._vertex_ids)
-                n_vertices, dims = precice_read_data.shape
-                read_data = np.zeros((n_vertices, dims-1))
-                read_data[:, 0] = precice_read_data[:, 0]
-                read_data[:, 1] = precice_read_data[:, 1]
-                # z is the dead direction so the data is not transferred to read_data array
-                assert (np.sum(np.abs(precice_read_data[:, 2])) < 1e-10)
-            else:
-                raise Exception("Dimensions do not match.")
-        else:
-            raise Exception("Rank of function space is neither 0 nor 1")
-
-<<<<<<< HEAD
-        self._interface = precice.Interface(self._config.get_solver_name(), self._config.get_config_file_name(),
-                                            MPI.rank(MPI.comm_world), MPI.size(MPI.comm_world))
-
-        # FEniCS related quantities
-        self._fenics_dimensions = None
-        self._function_space = None  # initialized later
-
-        # coupling mesh related quantities
-        self._coupling_mesh_vertices = None  # initialized later
-        self._vertex_ids = None  # initialized later
-        self._n_vertices = None  # initialized later
-
-        # read data related quantities (read data is read by use to FEniCS from preCICE)
-        self._read_function_type = None  # stores whether read function is scalar or vector valued
-
-        # Interpolation strategy as provided by the user
-        if self._config.get_interpolation_expression_type() == "cubic_spline":
-            self._my_expression = ExactInterpolationExpression
-            print("Using cubic spline interpolation")
-        elif self._config.get_interpolation_expression_type() == "rbf":
-            self._my_expression = GeneralInterpolationExpression
-            print("Using RBF interpolation")
-        else:
-            warn("No valid interpolation strategy entered. It is assumed that the user does "
-                 "not wish to use FEniCS Expressions on the coupling boundary.")
-
-        # Solver state used by the Adapter internally to handle checkpointing
-        self._checkpoint = None
-
-        self._dss = None  # measure for boundary integral
-
-        # Nodes with Dirichlet and Force-boundary
-        self._Dirichlet_Boundary = None  # stores a dirichlet boundary (if provided)
-        self._has_force_boundary = None  # stores whether force_boundary exists
-
-        # Necessary flag in checkpoint storing function
-        self._first_advance_done = False
-
-        # Flag to see if 2D - 3D coupling needs to be applied
-        self._apply_2d_3d_coupling = False
-
-    def create_coupling_expression(self, data):
-        """
-        Creates an object of class GeneralInterpolationExpression or ExactInterpolationExpression which does
-        not carry any data. The adapter will hold this object till the coupling is on going.
-        :return: coupling_expression: Return the reference to created FEniCS Expression object
-        """
-
-        x_vert, y_vert = get_coupling_boundary_coordinates(self._coupling_mesh_vertices, self._fenics_dimensions,
-                                                           self._interface.get_dimensions())
-
-        if self._n_vertices > 0:
+        if n_vertices > 0:
 
             try:  # works with dolfin 1.6.0
                 coupling_expression = self._my_expression(element=self._function_space.ufl_element())  # element information must be provided, else DOLFIN assumes scalar function
@@ -324,59 +119,116 @@
             elif self._read_function_type == FunctionType.VECTOR:
                 coupling_expression._vals = np.empty(shape=(0, 0))  # todo: try to find a solution where we don't have to access the private member coupling_expression._vals
 
-        coupling_expression.update_boundary_data(data, x_vert, y_vert)
+        if data is None:
+            # standard initialization with zero valued data
+            if self._read_function_type is FunctionType.SCALAR:
+                data = np.zeros(n_vertices)
+            elif self._read_function_type is FunctionType.VECTOR:
+                data = np.zeros((n_vertices, self._fenics_dimensions))
+            else:
+                raise Exception("No valid read_function is provided in initialization. Cannot create coupling expression")
+
+        self.update_coupling_expression(coupling_expression, data)
 
         return coupling_expression
 
     def update_coupling_expression(self, coupling_expression, data):
         """
-        Updates a given coupling expression using a given data. The boundary data is updated.
-        User needs to explicitly call this function in each time step
-        :param coupling_expression: FEniCS Expression object
-        :param data: Data used to update the boundary values in the coupling expression
-        """
-        x_vert, y_vert = get_coupling_boundary_coordinates(self._coupling_mesh_vertices, self._fenics_dimensions,
-                                                               self._interface.get_dimensions())
-        coupling_expression.update_boundary_data(data, x_vert, y_vert)
-
-    def create_point_sources(self, fixed_boundary, data):
-        """
-        Create point sources with reference to fixed boundary in a FSI simulation
-        :return: lists containing point source values in X and Y directions respectively
-        """
+        Updates the given FEniCS Expression using provided data. The boundary data is updated.
+        User needs to explicitly call this function in each time step.
+
+        Parameters
+        ----------
+        coupling_expression : Object of class dolfin.functions.expression.Expression
+            Reference to object of class GeneralInterpolationExpression or ExactInterpolationExpression.
+        data : array_like
+            The coupling data. A numpy array [N x D] where N = number of vertices and D = dimensions of the data, i.e.
+            for scalar valued data D = 1 and for vector valued data D = dimension of problem.
+        """
+        coupling_expression.update_boundary_data(data, self._coupling_mesh_vertices[:, 0], self._coupling_mesh_vertices[:, 1])
+
+    def create_point_sources(self, fixed_boundary, data=None):
+        """
+        Create point sources with reference to fixed boundary in a FSI simulation.
+
+        Parameters
+        ----------
+        fixed_boundary : Object of class dolfin.fem.bcs.AutoSubDomain
+            SubDomain consisting of a fixed boundary condition. For example in FSI cases usually the solid body
+            is fixed at one end (fixed end of a flexible beam).
+        data : array_like
+            The coupling data. A numpy array [N x D] where N = number of vertices and D = dimensions of the data, i.e.
+            for scalar valued data D = 1 and for vector valued data D = dimension of problem.
+            If no data is provided then a numpy array of shape (N, D) with zero values is used.
+
+        Returns
+        -------
+        x_forces : list
+            List containing X component of forces with reference to respective point sources on the coupling interface.
+        y_forces : list
+            List containing Y component of forces with reference to respective point sources on the coupling interface.
+        """
+        if self._non_standard_initialization and data is None:
+            warn("initialize_data() was called but the data was not supplied for creating the point sources")
+
+        n_vertices, _ = self._coupling_mesh_vertices.shape
+
+        if data is None:
+            # standard initialization with zero valued data
+            if self._read_function_type is FunctionType.SCALAR:
+                data = np.zeros(n_vertices)
+            elif self._read_function_type is FunctionType.VECTOR:
+                data = np.zeros((n_vertices, self._fenics_dimensions))
+            else:
+                raise Exception("No valid read_function is provided in initialization. Cannot create point sources")
+
         self._Dirichlet_Boundary = fixed_boundary
+        return self.update_point_sources(data)
+
+    def update_point_sources(self, data):
+        """
+        Update values of point sources using data.
+
+        Parameters
+        ----------
+        data : array_like
+            The coupling data. A numpy array [N x D] where N = number of vertices and D = dimensions of the data, i.e.
+            for scalar valued data D = 1 and for vector valued data D = dimension of problem.
+
+        Returns
+        -------
+        x_forces : list
+            List containing X component of forces with reference to respective point sources on the coupling interface.
+        y_forces : list
+            List containing Y component of forces with reference to respective point sources on the coupling interface.
+        """
         return get_forces_as_point_sources(self._Dirichlet_Boundary, self._function_space, self._coupling_mesh_vertices,
                                            data)
 
-    def update_point_sources(self, data):
-        """
-        Update values of point sources using new data
-        This function only works for 2D-pseudo3D coupling.
-        :param data: 2D data from preCICE
-        :return:
-        """
-        return get_forces_as_point_sources(self._Dirichlet_Boundary, self._function_space, self._coupling_mesh_vertices,
-                                           data)
-
-    def read(self):
-        """
-        Reads data from preCICE. Depending on the dimensions of the simulation (2D-3D Coupling, 2D-2D coupling or
-        Scalar/Vector write function) read_data is converted.
-        Note: For quasi 2D fenics in a 3D coupled simulation the y component of the vectors is deleted.
-        :return: data read from preCICE in the form of a numpy array with the values like it is used by preCICE
-        """
-        assert (self._read_function_type in list(FunctionType))
-
-        read_data = None
-
+    def read_data(self):
+        """
+        Read data from preCICE. Data is generated depending on the type of the read function (Scalar or Vector).
+        For a scalar read function the data is a numpy array with shape (N) where N = number of coupling vertices
+        For a vector read function the data is a numpy array with shape (N, D) where
+        N = number of coupling vertices and D = dimensions of FEniCS setup
+
+        Note: For quasi 2D-3D coupled simulation (FEniCS participant is 2D) the Z-component of the data is deleted.
+
+        Returns
+        -------
+        read_data : array_like
+            Numpy array containing the read data.
+        """
         read_data_id = self._interface.get_data_id(self._config.get_read_data_name(),
                                                    self._interface.get_mesh_id(self._config.get_coupling_mesh_name()))
 
-        if self._n_vertices == 0:
+        n_vertices, _ = self._coupling_mesh_vertices.shape
+
+        if n_vertices == 0:
             assert (MPI.size(
                 MPI.comm_world) > 1)  # having participants without coupling mesh nodes is only accepted for parallel runs
 
-        if self._n_vertices > 0:
+        if n_vertices > 0:
             if self._read_function_type is FunctionType.SCALAR:
                 read_data = self._interface.read_block_scalar_data(read_data_id, self._vertex_ids)
             elif self._read_function_type is FunctionType.VECTOR:
@@ -384,34 +236,47 @@
                     read_data = self._interface.read_block_vector_data(read_data_id, self._vertex_ids)
                 elif self._apply_2d_3d_coupling:
                     precice_read_data = self._interface.read_block_vector_data(read_data_id, self._vertex_ids)
+                    n_vertices, dims = precice_read_data.shape
+                    read_data = np.zeros((n_vertices, dims-1))
                     read_data[:, 0] = precice_read_data[:, 0]
                     read_data[:, 1] = precice_read_data[:, 1]
-                    # z is the dead direction so it is supposed that the data is close to zero
-                    # np.testing.assert_allclose(precice_read_data[:, 2], np.zeros_like(precice_read_data[:, 2]), )
+                    # z is the dead direction so the data is not transferred to read_data array
                     assert (np.sum(np.abs(precice_read_data[:, 2])) < 1e-10)
                 else:
-                    raise Exception("Dimensions don't match.")
+                    raise Exception("Dimensions do not match.")
             else:
                 raise Exception("Rank of function space is neither 0 nor 1")
-        else:  # if there are no vertices, we return empty data
+        else: # if there are no vertices, we return empty data
             read_data = None
 
         return read_data
 
-    def write(self, write_function):
+    def write_data(self, write_function):
         """
         Writes data to preCICE. Depending on the dimensions of the simulation (2D-3D Coupling, 2D-2D coupling or
-        Scalar/Vector write function) write_data is first converted.
-        :param write_function: FEniCS function
-        """
-        write_function_type = determine_function_type(write_function)
+        Scalar/Vector write function) write_data is first converted into a format needed for preCICE.
+
+        Parameters
+        ----------
+        write_function : Object of class dolfin.functions.function.Function
+            A FEniCS function consisting of the data which this participant will write to preCICE in every time step.
+        """
+        w_func = write_function.copy()
+        # making sure that the FEniCS function provided by the user is not directly accessed by the Adapter
+        assert(w_func != write_function)
+
+        write_function_type = determine_function_type(w_func)
         assert (write_function_type in list(FunctionType))
+
+        write_data = convert_fenics_to_precice(w_func, self._coupling_mesh_vertices)
 
         write_data_id = self._interface.get_data_id(self._config.get_write_data_name(),
                                                     self._interface.get_mesh_id(self._config.get_coupling_mesh_name()))
 
-        print('{rank}: has n_vertices={n}'.format(rank=MPI.rank(MPI.comm_world), n=self._n_vertices))
-        if self._n_vertices > 0:
+        n_vertices, _ = self._coupling_mesh_vertices.shape
+
+        print('{rank}: has n_vertices={n}'.format(rank=MPI.rank(MPI.comm_world), n=n_vertices))
+        if n_vertices > 0:
             print('{rank}: alive'.format(rank=MPI.rank(MPI.comm_world)))
             write_function_type = determine_function_type(write_function)
             assert (write_function_type in list(FunctionType))
@@ -423,189 +288,16 @@
             elif write_function_type is FunctionType.VECTOR:
                 if self._apply_2d_3d_coupling:
                     # in 2d-3d coupling z dimension is set to zero
-                    precice_write_data = np.column_stack(write_data[:, 0], write_data[:, 1], np.zeros(self._n_vertices))
-
-                    assert (precice_write_data.shape[0] == self._n_vertices and
+                    precice_write_data = np.column_stack((write_data[:, 0], write_data[:, 1], np.zeros(n_vertices)))
+                    assert (precice_write_data.shape[0] == n_vertices and
                             precice_write_data.shape[1] == self._interface.get_dimensions())
-
                     self._interface.write_block_vector_data(write_data_id, self._vertex_ids, precice_write_data)
                 elif self._fenics_dimensions == self._interface.get_dimensions():
                     self._interface.write_block_vector_data(write_data_id, self._vertex_ids, write_data)
                 else:
-                    raise Exception("Dimensions don't match.")
+                    raise Exception("Dimensions of FEniCS problem and coupling configuration do not match.")
             else:
-                raise Exception("Rank of function space is neither 0 nor 1")
-
-    def initialize(self, coupling_subdomain, mesh, read_function, function_space, dimensions=2):
-        """
-        Initializes the coupling interface and sets up the mesh in preCICE.
-        :param coupling_subdomain: domain where coupling takes place
-        :param mesh: fenics mesh
-        :param dimensions: FEniCS problem dimension
-        """
-
-        self._fenics_dimensions = dimensions
-
-        if dimensions != self._interface.get_dimensions():
-            logger.warning("fenics_dimension = {} and precice_dimension = {} do not match!".format(
-                dimensions, self._interface.get_dimensions()))
-            """ 
-            In certain situations a 2D-3D coupling is applied. This means that the y-dimension of data and nodes
-            received from preCICE is ignored. If FEniCS sends data to preCICE, the y-dimension of data and node 
-            coordinates is set to zero.
-            """
-            if dimensions == 2 and self._interface.get_dimensions() == 3:
-                logger.warning("2D-3D coupling will be applied. Z coordinates of all nodes will be set to zero.")
-                self._apply_2d_3d_coupling = True
-            else:
-                raise Exception("fenics_dimension = {}, precice_dimension = {}. "
-                                "No proper treatment for dimensional mismatch is implemented. Aborting!".format(
-                    dimensions, self._interface.get_dimensions()))
-
-        fenics_vertices, self._coupling_mesh_vertices, self._n_vertices \
-            = get_coupling_boundary_vertices(mesh, coupling_subdomain, dimensions, self._interface.get_dimensions())
-
-        """ Set up mesh in preCICE """
-        self._vertex_ids = self._interface.set_mesh_vertices(self._interface.get_mesh_id(
-            self._config.get_coupling_mesh_name()), self._coupling_mesh_vertices)
-
-        """ Define a mapping between coupling vertices and their IDs in preCICE """
-        id_mapping = dict()
-        for i in range(self._n_vertices):
-            id_mapping[fenics_vertices[i].global_index()] = self._vertex_ids[i]
-        edge_vertex_ids1, edge_vertex_ids2 = get_coupling_boundary_edges(mesh, coupling_subdomain, id_mapping)
-
-        """ Set mesh edges in preCICE to allow nearest-projection mapping"""
-        for i in range(len(edge_vertex_ids1)):
-            assert (edge_vertex_ids1[i] != edge_vertex_ids2[i])
-            self._interface.set_mesh_edge(self._interface.get_mesh_id(self._config.get_coupling_mesh_name()),
-                                          edge_vertex_ids1[i], edge_vertex_ids2[i])
-
-        """ Set read functionality parameters """
-        self._read_function_type = determine_function_type(read_function)
-        self._function_space = function_space
-
-        return self._interface.initialize()
-
-    def initialize_data(self, write_function):
-        """
-        Set initial conditions and boundary conditions
-        :param write_function: FEniCS function
-        :return:
-        """
-
-        if self._interface.is_action_required(action_write_initial_data()):
-            print('{rank} of {size}: is_action_required(action_write_initial_data())'.format(
-                rank=MPI.rank(MPI.comm_world), size=MPI.size(MPI.comm_world)))
-            self.write(write_function)
-            self._interface.mark_action_fulfilled(action_write_initial_data())
-
-        print('{rank} of {size}: initialize_data()'.format(
-            rank=MPI.rank(MPI.comm_world), size=MPI.size(MPI.comm_world)))
-        self._interface.initialize_data()
-
-        read_data = None
-
-        if self._interface.is_read_data_available():
-            print('{rank} of {size}: is_read_data_available()'.format(
-                rank=MPI.rank(MPI.comm_world), size=MPI.size(MPI.comm_world)))
-            read_data = self.read()
-
-        return read_data
-
-    def store_checkpoint(self, user_u, t, n):
-        """
-        Defines an object of class SolverState which stores the current state of the variable and the time stamp
-        :param user_u: Variable being computed
-        :param t: Physical time
-        :param n: Simulation iteration counter
-        """
-        if self._first_advance_done:
-            assert (self.is_time_window_complete())
-
-        logger.debug("Store checkpoint")
-        my_u = user_u.copy()
-        assert (my_u != user_u)  # wrt to pointer
-        self._checkpoint = SolverState(my_u, t, n)
-        self._interface.mark_action_fulfilled(self.action_write_checkpoint())
-
-    def retrieve_checkpoint(self):
-        """
-        Resets the solver's state to the checkpoint's state.
-        :return: State stored as a checkpoint
-        """
-        assert (not self.is_time_window_complete())  # avoids invalid control flow
-        logger.debug("Restore solver state")
-        self._interface.mark_action_fulfilled(self.action_read_checkpoint())
-        return self._checkpoint.get_state()
-
-    def advance(self, dt):
-        """
-        Advances coupling
-        :param dt: Current used time step
-        :return: time step recommended by preCICE
-        """
-        self._first_advance_done = True
-        max_dt = self._interface.advance(dt)
-        return max_dt
-
-    def finalize(self):
-        """
-        Finalizes the coupling interface. To be called at the end of the simulation
-        """
-        self._interface.finalize()
-
-    def get_solver_name(self):
-        """
-        :return: Solver name
-        """
-        return self._config.get_solver_name()
-
-    def is_coupling_ongoing(self):
-        """
-        :return: True if the coupling is ongoing, False otherwise
-=======
-        return read_data
-
-    def write_data(self, write_function):
-        """
-        Writes data to preCICE. Depending on the dimensions of the simulation (2D-3D Coupling, 2D-2D coupling or
-        Scalar/Vector write function) write_data is first converted into a format needed for preCICE.
-
-        Parameters
-        ----------
-        write_function : Object of class dolfin.functions.function.Function
-            A FEniCS function consisting of the data which this participant will write to preCICE in every time step.
-        """
-        w_func = write_function.copy()
-        # making sure that the FEniCS function provided by the user is not directly accessed by the Adapter
-        assert(w_func != write_function)
-
-        write_function_type = determine_function_type(w_func)
-        assert (write_function_type in list(FunctionType))
-
-        write_data = convert_fenics_to_precice(w_func, self._coupling_mesh_vertices)
-
-        write_data_id = self._interface.get_data_id(self._config.get_write_data_name(),
-                                                    self._interface.get_mesh_id(self._config.get_coupling_mesh_name()))
-
-        n_vertices, _ = self._coupling_mesh_vertices.shape
-
-        if write_function_type is FunctionType.SCALAR:
-            self._interface.write_block_scalar_data(write_data_id, self._vertex_ids, write_data)
-        elif write_function_type is FunctionType.VECTOR:
-            if self._apply_2d_3d_coupling:
-                # in 2d-3d coupling z dimension is set to zero
-                precice_write_data = np.column_stack((write_data[:, 0], write_data[:, 1], np.zeros(n_vertices)))
-                assert (precice_write_data.shape[0] == n_vertices and
-                        precice_write_data.shape[1] == self._interface.get_dimensions())
-                self._interface.write_block_vector_data(write_data_id, self._vertex_ids, precice_write_data)
-            elif self._fenics_dimensions == self._interface.get_dimensions():
-                self._interface.write_block_vector_data(write_data_id, self._vertex_ids, write_data)
-            else:
-                raise Exception("Dimensions of FEniCS problem and coupling configuration do not match.")
-        else:
-            raise Exception("write_function provided is neither VECTOR nor SCALAR type")
+                raise Exception("write_function provided is neither VECTOR nor SCALAR type")
 
     def initialize(self, coupling_subdomain, mesh, function_space, dimensions=2):
         """
@@ -684,15 +376,21 @@
         """
         self._non_standard_initialization = True
 
-        if write_function:
-            if self._interface.is_action_required(action_write_initial_data()):
-                self.write_data(write_function)
-                self._interface.mark_action_fulfilled(action_write_initial_data())
-
+        if self._interface.is_action_required(action_write_initial_data()):
+            print('{rank} of {size}: is_action_required(action_write_initial_data())'.format(
+                rank=MPI.rank(MPI.comm_world), size=MPI.size(MPI.comm_world)))
+            self.write_data(write_function)
+            self._interface.mark_action_fulfilled(action_write_initial_data())
+
+        print('{rank} of {size}: initialize_data()'.format(
+            rank=MPI.rank(MPI.comm_world), size=MPI.size(MPI.comm_world)))
         self._interface.initialize_data()
 
         read_data = None
+
         if self._interface.is_read_data_available():
+            print('{rank} of {size}: is_read_data_available()'.format(
+                rank=MPI.rank(MPI.comm_world), size=MPI.size(MPI.comm_world)))
             read_data = self.read_data()
 
         return read_data
@@ -830,34 +528,9 @@
         return self._interface.is_action_required(action)
 
     def action_write_iteration_checkpoint(self):
->>>>>>> 1d3258f7
         """
         Get name of action to convey to preCICE that a checkpoint has been written.
 
-<<<<<<< HEAD
-    def is_time_window_complete(self):
-        """
-        :return: True if implicit coupling has converged, False otherwise
-        """
-        return self._interface.is_time_window_complete()
-
-    def is_action_required(self, action):
-        """
-        :param action: preCICE action
-        :return: preCICE call which returns true if provided action is required
-        """
-        return self._interface.is_action_required(action)
-
-    def action_write_checkpoint(self):
-        """
-        :return: True if checkpoint needs to be written, False otherwise
-        """
-        return action_write_iteration_checkpoint()
-
-    def action_read_checkpoint(self):
-        """
-        :return: True if checkpoint needs to be read, False otherwise
-=======
         Notes
         -----
         Refer action_write_iteration_checkpoint() in https://github.com/precice/python-bindings/blob/develop/precice.pyx
@@ -882,6 +555,5 @@
         -------
         action : string
             Name of action related to reading a checkpoint.
->>>>>>> 1d3258f7
         """
         return action_read_iteration_checkpoint()
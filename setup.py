from setuptools import setup

# from https://stackoverflow.com/a/9079062
import sys  
if sys.version_info[0] < 3:
    raise Exception("The fenicsadapter only supports Python3. Did you run $python setup.py <option>.? Try running $python3 setup.py <option>.")

<<<<<<< HEAD
setup(name='fenics-adapter',
      version='0.2',
=======
setup(name='fenicsadapter',
      version='0.1',
>>>>>>> fcce5dad
      description='preCICE-adapter for the open source computing platform FEniCS ',
      url='https://github.com/precice/fenics-adapter',
      author="Benjamin Rueth",
      author_email='benjamin.rueth@tum.de',
      license='LGPL-3.0',
      packages=['fenicsadapter'],
      install_requires=['precice>=2.0.0', 'fenics', 'scipy', 'numpy>=1.13.3'],
      test_suite='tests',
      zip_safe=False)<|MERGE_RESOLUTION|>--- conflicted
+++ resolved
@@ -5,13 +5,8 @@
 if sys.version_info[0] < 3:
     raise Exception("The fenicsadapter only supports Python3. Did you run $python setup.py <option>.? Try running $python3 setup.py <option>.")
 
-<<<<<<< HEAD
-setup(name='fenics-adapter',
+setup(name='fenicsadapter',
       version='0.2',
-=======
-setup(name='fenicsadapter',
-      version='0.1',
->>>>>>> fcce5dad
       description='preCICE-adapter for the open source computing platform FEniCS ',
       url='https://github.com/precice/fenics-adapter',
       author="Benjamin Rueth",
